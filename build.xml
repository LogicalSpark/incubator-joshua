<?xml version="1.0"?>
<!-- Build file for Joshua. -->
<project name="Joshua Machine Translation Toolkit" default="all" basedir="." xmlns:doxygen="antlib:org.doxygen.tools" xmlns:ivy="antlib:org.apache.ivy.ant">

  <!-- ~~~~~ Properties, Paths, etc ~~~~~~~~~~~~~~~~~~~~~~~~~~ -->

  <property environment="env" />

  <property name="src" value="${env.JOSHUA}/src" />
  <property name="test" value="${env.JOSHUA}/test" />
  <property name="build" value="${env.JOSHUA}/class" />
  <property name="lib" value="${env.JOSHUA}/lib" />
  <property name="thraxlib" value="${env.JOSHUA}/thrax/bin" />
  <property name="doc" value="${env.JOSHUA}/doc" />

  <!-- TODO: should these be made into 'path's instead of 'property's? -->
  <property name="testng" value="${lib}/testng-6.7.jar" />
  <!-- <property name="bdb"    value="${lib}/je-3.2.23.jar"/> -->

  <property name="cli" value="commons-cli-2.0-SNAPSHOT.jar" />

  <path id="compile.all.classpath">
    <fileset dir="${lib}">
      <include name="${cli}" />
      <!-- Jung uses a BSD-like license, see ./lib/LICENSES/LICENSE-jung.txt -->
      <include name="jung-api-2.0.jar" />
      <include name="jung-graph-impl-2.0.jar" />
      <include name="jung-algorithms-2.0.jar" />
      <include name="jung-visualization-2.0.jar" />
      <include name="collections-generic-4.01.jar" />
      <include name="berkeleylm.jar" />
    </fileset>
    <fileset dir="${thraxlib}">
      <include name="thrax.jar" />
    </fileset>
  </path>

  <!-- ~~~~~ Init build task ~~~~~~~~~~~~~~~~~~~~~~~~~~~~~~~~~ -->

  <!-- Create the build directory for compiled class files -->
  <target name="init" depends="set-joshua-home, resolve, download-thrax, download-hadoop">
  </target>

  <!-- Check for environment variables -->
  <target name="set-joshua-home" unless="env.JOSHUA">
    <fail message="Please set the $JOSHUA environment variable." />
  </target>

  <target name="set-joshua-version" unless="env.JOSHUA_VERSION">
    <fail message="Please set the $JOSHUA_VERSION environment variable." />
  </target>

  <!-- Check for environment variables -->
  <target name="set-java-home" unless="env.JAVA_HOME">
    <fail message="Please set the $JAVA_HOME environment variable." />
    <!-- TODO: add suggestion to use /System/Library/Frameworks/JavaVM.framework/Home/ iff on OSX -->
  </target>

  <target name="kenlm" depends="set-joshua-home">
    <exec executable="make">
      <arg value="-j" />
      <arg value="4" />
      <arg value="-C" />
      <arg value="${src}/joshua/decoder/ff/lm/kenlm/" />
    </exec>
  </target>

  <target name="giza" depends="set-joshua-home">
    <exec executable="make">
      <arg value="-j" />
      <arg value="4" />
      <arg value="-C" />
      <arg value="scripts/training/giza-pp/" />
      <arg value="all" />
      <arg value="install" />
    </exec>
    <exec executable="make">
      <arg value="-C" />
      <arg value="scripts/training/symal/" />
      <arg value="all" />
    </exec>
    <!-- 	  <exec executable="./configure" dir="scripts/training/MGIZA" /> -->
    <!-- 	  <exec executable="make"> -->
    <!-- 		<arg value="-C scripts/training/MGIZA/" /> -->
    <!--       </exec> -->
    <!-- 	  <exec executable="cp"> -->
    <!-- 		<arg value="-C scripts/training/MGIZA/" /> -->
    <!--       </exec> -->
  </target>

  <target name="parallelize" depends="set-joshua-home">
    <exec executable="make">
      <arg value="-j" />
      <arg value="4" />
      <arg value="-C" />
      <arg value="scripts/training/parallelize/" />
    </exec>
  </target>

  <target name="download-thrax" depends="set-joshua-home">
    <exec executable="git">
      <arg value="submodule" />
      <arg value="init" />
    </exec>
    <exec executable="git">
      <arg value="submodule" />
      <arg value="update" />
    </exec>
  </target>

  <target name="thrax" depends="set-joshua-home">
    <subant buildpath="thrax">
      <property name="env.HADOOP" value="${env.JOSHUA}/${lib}" />
      <property name="env.HADOOP_VERSION" value="0.20.203.0" />
      <property name="env.AWS_SDK" value="${env.JOSHUA}" />
      <property name="env.AWS_VERSION" value="1.1.3" />
    </subant>
  </target>

  <!-- Download the hadoop tool tarball (not jar library), which gets used by
       pipeline.pl and test/hadoop/ -->
  <target name="download-hadoop" depends="set-joshua-home">
    <get
      src="http://archive.apache.org/dist/hadoop/core/hadoop-0.20.2/hadoop-0.20.2.tar.gz"
      dest="${env.JOSHUA}/lib"
      usetimestamp="true"
      skipexisting="true" />
  </target>

  <!-- ~~~~~ Java build tasks ~~~~~~~~~~~~~~~~~~~~~~~~~~~~~~~~ -->
<<<<<<< HEAD
  
  <target name="all" depends="init,thrax,java,giza,kenlm,parallelize">
=======

  <target name="all" depends="jar, giza, kenlm, parallelize">
  </target>

  <target name="devel" depends="init, thrax, java, giza, kenlm, parallelize">
>>>>>>> 32c6ac91
  </target>

  <!-- Compile the Java code. -->
  <target name="java" depends="set-joshua-home">
    <mkdir dir="${build}" />
    <javac compiler="javac1.5" srcdir="${src}" destdir="${build}" classpathref="compile.all.classpath" debug="on" encoding="utf8" sourcepath="" includeantruntime="false">
      <!-- We nullify the sourcepath in order to disable Ant's usual resolution mechanism. This makes it an error for our basic code to call into code that has external dependencies, rather than auto-including those files and then having a classpath error. -->
      <include name="**/*.java" />

      <!-- This should be on, so people see it. But it can be quite verbose...
      <compilerarg value="-deprecation"/>
      -->
    </javac>
  </target>

  <!-- Create a JAR file -->
  <target name="jar" depends="java,thrax,set-joshua-home">
    <jar destfile="${build}/joshua.jar" index="true">
      <fileset dir="${build}">
        <include name="**/*.class" />
      </fileset>
      <manifest>
        <attribute name="Main-Class" value="joshua.decoder.JoshuaDecoder" />
      </manifest>
    </jar>
  </target>

  <target name="tree_visualizer" depends="java,set-joshua-home">
    <jar destfile="examples/tree_visualizer/tree_visualizer.jar" index="true">
      <zipgroupfileset dir="lib" includes="*.jar" />
      <fileset dir="${build}">
        <include name="**/*.class" />
      </fileset>
      <indexjars>
        <fileset dir="${lib}" />
      </indexjars>
      <manifest>
        <attribute name="Class-Path" value="tree_visualizer.jar" />
        <attribute name="Main-Class" value="joshua.ui.tree_visualizer.browser.Browser" />
      </manifest>
    </jar>
  </target>

  <!-- Create a versioned release -->
  <target name="release" depends="devel-clean, set-joshua-version, init">
    <exec executable="./scripts/support/make-release.sh">
      <arg value="${env.JOSHUA_VERSION}" />
    </exec>
  </target>

  <!-- Create a JAR file of the source code -->
  <target name="source-jar">
    <jar destfile="${build}/joshua-src.jar">
      <fileset dir="${build}">
        <include name="**/*.java" />
      </fileset>
    </jar>
  </target>

  <!-- ~~~~~ Cleaning tasks ~~~~~~~~~~~~~~~~~~~~~~~~~~~~~~~~~~ -->

  <!-- Delete the compiled files -->
  <target name="clean" depends="clean-thrax,clean-java">
    <exec executable="make">
      <arg value="-C" />
      <arg value="scripts/training/giza-pp" />
      <arg value="clean" />
    </exec>
    <exec executable="/bin/bash" dir="src/joshua/decoder/ff/lm/kenlm">
      <arg value="clean" />
    </exec>
    <delete file="${lib}/libken.so" />
    <delete file="tree_visualizer/tree_visualizer.jar" />
    <delete dir="doc/html" />
    <delete dir="doc/latex" />
  </target>

  <!-- Delete just the java files -->
  <target name="clean-java">
    <delete verbose="true" quiet="true">
      <fileset dir="${build}">
        <include name="**/*.class" />
      </fileset>
    </delete>
  </target>

  <target name="clean-thrax">
      <delete verbose="true" quiet="true">
      <fileset dir="${thraxlib}">
        <include name="**/*.class"/>
      </fileset>
    </delete>
  </target>

  <!-- EXPERIMENTAL: Delete *all* generated files -->
  <target name="distclean" depends="clean">
    <!-- BUG: this doesn't delete empty folders (neither ${build} itself, nor the class dirs (the latter makes sense since we don't traverse them)) -->
    <delete verbose="true" quiet="true" includeEmptyDirs="true">
      <fileset dir="${build}">
        <include name="joshua.jar" />
        <include name="joshua-ui.jar" />
      </fileset>
    </delete>

    <!-- HACK: these two work perfectly, but maybe problematic if people reset ${test} or ${doc} -->
    <delete verbose="true" quiet="true" includeEmptyDirs="true">
      <fileset dir="${test}-output" />
    </delete>

    <delete verbose="true" quiet="true" includeEmptyDirs="true">
      <fileset dir="${doc}" includes="**/*.tmp" />
      <fileset dir="${doc}/html" />
      <fileset dir="${doc}/latex" />
    </delete>

    <delete verbose="true" quiet="true" file="joshua-fb.xml" />

    <delete verbose="true" quiet="true" includeEmptyDirs="true">
      <fileset dir="tree_visualizer">
        <include name="tree_visualizer.jar" />
      </fileset>
    </delete>
  </target>


  <!-- Delete *all* generated files,
       including files and directories not tracked by git -->
  <target name="devel-clean">

    <input
      message="WARNING: all untracked, ignored files will be removed. Continue? (y/n) "
      validargs="y,n"
      addproperty="do.delete"
    />
    <condition property="do.abort">
      <equals arg1="n" arg2="${do.delete}"/>
    </condition>
    <fail if="do.abort">Build aborted by user.</fail>

    <!-- Delete untracked, ignored files and directories. -->
    <exec executable="git">
      <arg value="clean" />
      <arg value="-fdX" />
    </exec>
  </target>

  <!-- ~~~~~ Javadoc ~~~~~~~~~~~~~~~~~~~~~~~~~~~~~~~~~~~~~~~~~ -->

  <!-- Compile the Javadocs into web pages -->
  <target name="javadoc">
    <mkdir dir="${doc}" />
    <javadoc packagenames="joshua.*" classpath="${cli}" sourcepath="${src}" destdir="${doc}" author="true" version="true" charset="utf-8" overview="src/overview.html">
      <link href="http://java.sun.com/j2se/1.5.0/docs/api" />
      <link href="http://commons.apache.org/cli/api-release" />
    </javadoc>
  </target>

  <!-- ~~~~~ Doxygen ~~~~~~~~~~~~~~~~~~~~~~~~~~~~~~~~~~~~~~~~~ -->

  <taskdef uri="antlib:org.doxygen.tools" resource="org/doxygen/tools/antlib.xml" classpath="${lib}/ant-doxygen-1.6.1.jar" />

  <!-- Compile the Javadocs and Markdown documentation into web pages -->
  <target name="documentation" depends="set-joshua-home">
    <doxygen:doxygen configFilename="${doc}/Doxyfile" />
  </target>

  <!-- ~~~~~ Tests ~~~~~~~~~~~~~~~~~~~~~~~~~~~~~~~~~~~~~~~~~~~ -->

  <target name="test" depends="all">
    <exec dir="test" executable="/bin/bash" failonerror="false">
      <arg line="run-all-tests.sh" />
    </exec>
  </target>

  <!-- ~~~~~ TestNG ~~~~~~~~~~~~~~~~~~~~~~~~~~~~~~~~~~~~~~~~~~ -->

  <!-- Define the unit testing task -->
  <taskdef resource="testngtasks" classpath="${testng}" />


  <!-- Compile the unit test code -->
  <!-- FIXME: why is this broken out from the 'test' target? -->
  <target name="compile-tests" depends="java">
    <javac compiler="javac1.5" srcdir="${test}/joshua/ui" destdir="${build}" classpath="${testng}:${build}" debug="on" encoding="utf8" />
  </target>


  <!-- Run the unit tests -->
  <target name="testng" depends="all,compile-tests">
    <testng classpath="${build}" sourcedir="${test}">
      <jvmarg value="-Dfile.encoding=UTF8" />
      <jvmarg value="-Xms256m" />
      <jvmarg value="-Xmx256m" />
      <xmlfileset dir="${test}" includes="testng.xml" />
    </testng>
  </target>

  <property name="ivy.install.version" value="2.2.0" />
  <condition property="ivy.home" value="${env.IVY_HOME}">
    <isset property="env.IVY_HOME" />
  </condition>
  <property name="ivy.home" value="${env.JOSHUA}" />
  <property name="ivy.jar.dir" value="${ivy.home}/lib" />
  <property name="ivy.jar.file" value="${ivy.jar.dir}/ivy.jar" />
  <target name="download-ivy" unless="offline">

    <!-- Test for Ant Version.-->
    <fail message="Ivy requires Ant version 1.8.0 or greater. Please upgrade to the latest version.">
      <condition>
        <not>
          <antversion atleast="1.8.0"/>
        </not>
      </condition>
    </fail>

    <property name="ivy.default.ivy.user.dir" value="${env.JOSHUA}/lib" />
    <mkdir dir="${ivy.jar.dir}" />
    <!-- download Ivy from web site so that it can be used even without any special installation -->
    <get src="http://repo2.maven.org/maven2/org/apache/ivy/ivy/${ivy.install.version}/ivy-${ivy.install.version}.jar" dest="${ivy.jar.file}" usetimestamp="true" skipexisting="true" />
  </target>

  <target name="init-ivy" depends="download-ivy">
    <!-- try to load ivy here from ivy home, in case the user has not already dropped
            it into ant's lib dir (note that the latter copy will always take precedence).
            We will not fail as long as local lib dir exists (it may be empty) and
            ivy is in at least one of ant's lib dir or the local lib dir. -->
    <path id="ivy.lib.path">
      <fileset dir="${ivy.jar.dir}" includes="*.jar" />
    </path>
    <taskdef resource="org/apache/ivy/ant/antlib.xml" uri="antlib:org.apache.ivy.ant" classpathref="ivy.lib.path" />
  </target>

  <!-- ================================= 
          target: resolve              
       ================================= -->
  <target name="resolve" description="--> retrieve dependencies with ivy" depends="init-ivy">
    <property name="ivy.default.ivy.user.dir" value="${env.JOSHUA}/lib" />
    <ivy:configure file="${env.JOSHUA}/lib/ivysettings.xml" />
    <ivy:resolve file="${env.JOSHUA}/lib/ivy.xml" />
    <ivy:retrieve />
  </target>

</project><|MERGE_RESOLUTION|>--- conflicted
+++ resolved
@@ -128,16 +128,11 @@
   </target>
 
   <!-- ~~~~~ Java build tasks ~~~~~~~~~~~~~~~~~~~~~~~~~~~~~~~~ -->
-<<<<<<< HEAD
-  
-  <target name="all" depends="init,thrax,java,giza,kenlm,parallelize">
-=======
 
   <target name="all" depends="jar, giza, kenlm, parallelize">
   </target>
 
   <target name="devel" depends="init, thrax, java, giza, kenlm, parallelize">
->>>>>>> 32c6ac91
   </target>
 
   <!-- Compile the Java code. -->
