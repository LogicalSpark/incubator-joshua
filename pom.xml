<?xml version="1.0" encoding="UTF-8"?>
<!--
 Licensed to the Apache Software Foundation (ASF) under one or more
 contributor license agreements.  See the NOTICE file distributed with
 this work for additional information regarding copyright ownership.
 The ASF licenses this file to You under the Apache License, Version 2.0
 (the "License"); you may not use this file except in compliance with
 the License.  You may obtain a copy of the License at

     http://www.apache.org/licenses/LICENSE-2.0

 Unless required by applicable law or agreed to in writing, software
 distributed under the License is distributed on an "AS IS" BASIS,
 WITHOUT WARRANTIES OR CONDITIONS OF ANY KIND, either express or implied.
 See the License for the specific language governing permissions and
 limitations under the License.
-->
<project xmlns="http://maven.apache.org/POM/4.0.0" xmlns:xsi="http://www.w3.org/2001/XMLSchema-instance"
  xsi:schemaLocation="http://maven.apache.org/POM/4.0.0 http://maven.apache.org/maven-v4_0_0.xsd">
  <modelVersion>4.0.0</modelVersion>
  <parent>
    <groupId>org.apache</groupId>
    <artifactId>apache</artifactId>
    <version>10</version>
  </parent>
  <groupId>org.apache.joshua</groupId>
  <artifactId>joshua</artifactId>
  <packaging>jar</packaging>
  <version>6.1-SNAPSHOT</version>
  <name>Apache Joshua Machine Translation Toolkit</name>
  <description>Joshua is an open-source statistical machine
  translation decoder for phrase-based, hierarchical,
  and syntax-based machine translation, written in Java.
  </description>
  <url>http://joshua.incubator.apache.org</url>
  <inceptionYear>2016</inceptionYear>

  <properties>
    <slf4j.version>1.7.21</slf4j.version>
    <findbugs.version>3.0.4</findbugs.version>
  </properties>

  <licenses>
    <license>
      <name>The Apache Software License, Version 2.0</name>
      <url>http://www.apache.org/licenses/LICENSE-2.0.txt</url>
    </license>
  </licenses>

  <organization>
    <name>The Apache Software Foundation</name>
    <url>http://www.apache.org/</url>
  </organization>

  <developers>
    <developer>
      <id>lewismc</id>
      <name>Lewis John McGibbney</name>
      <email>lewismc [at] apache [dot] org</email>
      <roles>
        <role>Committer</role>
        <role>PMC Member</role>
      </roles>
    </developer>
    <developer>
      <id>mjpost</id>
      <name>Matt Post</name>
      <email>post [at] cs [dot] jhu [dot] edu</email>
      <roles>
        <role>Committer</role>
        <role>PMC Member</role>
      </roles>
    </developer>
  </developers>

  <mailingLists>
    <mailingList>
      <name>Dev Mailing List</name>
      <post>dev[at]joshua[dot]incubator[dot]apache[dot]org</post>
      <subscribe>dev-subscribe[at]joshua[dot]incubator[dot]apache[dot]org</subscribe>
      <unsubscribe>dev-unsubscribe[at]joshua[dot]incubator[dot]apache[dot]org</unsubscribe>
      <archive>http://mail-archives.apache.org/mod_mbox/incubator-joshua-dev/</archive>
    </mailingList>

    <mailingList>
      <name>User Mailing List</name>
      <post>user[at]joshua[dot]incubator[dot]apache[dot]org</post>
      <subscribe>user-subscribe[at]joshua[dot]incubator[dot]apache[dot]org</subscribe>
      <unsubscribe>user-unsubscribe[at]joshua[dot]incubator[dot]apache[dot]org</unsubscribe>
      <archive>http://mail-archives.apache.org/mod_mbox/incubator-joshua-user/</archive>
    </mailingList>

    <mailingList>
      <name>Commits Mailing List</name>
      <post>commits[at]joshua[dot]incubator[dot]apache[dot]org</post>
      <subscribe>commits-subscribe[at]joshua[dot]incubator[dot]apache[dot]org</subscribe>
      <unsubscribe>commits-unsubscribe[at]joshua[dot]incubator[dot]apache[dot]org</unsubscribe>
      <archive>http://mail-archives.apache.org/mod_mbox/incubator-joshua-commits/</archive>
    </mailingList>
  </mailingLists>

  <scm>
    <connection>scm:git:http://git-wip-us.apache.org/repos/asf/incubator-joshua.git</connection>
    <developerConnection>scm:git:http://git-wip-us.apache.org/repos/asf/incubator-joshua.git</developerConnection>
    <url>https://git-wip-us.apache.org/repos/asf/incubator-joshua.git</url>
    <tag>HEAD</tag>
  </scm>
  <issueManagement>
    <system>JIRA</system>
    <url>https://issues.apache.org/jira/browse/JOSHUA</url>
  </issueManagement>
  <ciManagement>
    <system>Jenkins</system>
    <url>https://builds.apache.org/job/joshua_master/</url>
  </ciManagement>

  <build>
    <defaultGoal>install</defaultGoal>
    <directory>target</directory>
    <outputDirectory>${basedir}/target/classes</outputDirectory>
    <finalName>${project.artifactId}-${project.version}</finalName>
    <testOutputDirectory>${basedir}/target/test-classes</testOutputDirectory>
    <sourceDirectory>${basedir}/src/main/java</sourceDirectory>
    <testSourceDirectory>${basedir}/src/test/java</testSourceDirectory>

    <pluginManagement>
      <plugins>
        <plugin>
          <groupId>org.codehaus.mojo</groupId>
          <artifactId>findbugs-maven-plugin</artifactId>
          <version>${findbugs.version}</version>
          <configuration>
            <xmlOutput>true</xmlOutput>
            <effort>Max</effort>
            <failOnError>true</failOnError>
            <includeTests>true</includeTests>
            <maxRank>16</maxRank>
          </configuration>
        </plugin>
      </plugins>
    </pluginManagement>

    <plugins>
      <plugin>
        <artifactId>maven-compiler-plugin</artifactId>
        <configuration>
          <source>1.8</source>
          <target>1.8</target>
        </configuration>
      </plugin>
      <plugin>
        <artifactId>maven-assembly-plugin</artifactId>
        <configuration>
          <archive>
            <manifest>
              <mainClass>org.apache.joshua.decoder.JoshuaDecoder</mainClass>
            </manifest>
          </archive>
          <descriptorRefs>
            <descriptorRef>jar-with-dependencies</descriptorRef>
          </descriptorRefs>
        </configuration>
      </plugin>
      <plugin>
        <artifactId>maven-surefire-plugin</artifactId>
        <version>2.19.1</version>
        <configuration>
          <forkMode>once</forkMode>
          <argLine>-Djava.library.path=${project.basedir}/lib</argLine>
        </configuration>
      </plugin>
      <plugin>
        <groupId>org.apache.rat</groupId>
        <artifactId>apache-rat-plugin</artifactId>
        <executions>
          <execution>
            <phase>test</phase>
            <goals>
              <goal>check</goal>
            </goals>
            <configuration>
              <includes>
                <include>src/main/java</include>
                <include>src/main/resources</include>
                <include>src/test/java</include>
                <include>pom.xml</include>
              </includes>
            </configuration>
          </execution>
        </executions>
      </plugin>
      <plugin>
        <groupId>org.codehaus.mojo</groupId>
        <artifactId>findbugs-maven-plugin</artifactId>
        <version>${findbugs.version}</version>
      </plugin>
    </plugins>
  </build>
  <dependencies>
    <dependency>
      <groupId>edu.berkeley.nlp</groupId>
      <artifactId>berkeleylm</artifactId>
      <version>1.1.2</version>
    </dependency>
    <dependency>
      <groupId>commons-cli</groupId>
      <artifactId>commons-cli</artifactId>
      <version>1.2</version>
    </dependency>
    <dependency>
      <groupId>net.sf.jung</groupId>
      <artifactId>jung-algorithms</artifactId>
      <version>2.0</version>
      <optional>true</optional>
    </dependency>
    <dependency>
      <groupId>net.sf.jung</groupId>
      <artifactId>jung-api</artifactId>
      <version>2.0</version>
      <optional>true</optional>
    </dependency>
    <dependency>
      <groupId>net.sf.jung</groupId>
      <artifactId>jung-graph-impl</artifactId>
      <version>2.0</version>
      <optional>true</optional>
    </dependency>
    <dependency>
      <groupId>net.sf.jung</groupId>
      <artifactId>jung-visualization</artifactId>
      <version>2.0</version>
      <optional>true</optional>
    </dependency>
    <dependency>
      <groupId>com.google.guava</groupId>
      <artifactId>guava</artifactId>
      <version>19.0</version>
    </dependency>
    <dependency>
      <groupId>com.google.code.gson</groupId>
      <artifactId>gson</artifactId>
      <version>2.5</version>
    </dependency>
    <dependency>
      <groupId>args4j</groupId>
      <artifactId>args4j</artifactId>
      <version>2.0.29</version>
    </dependency>
    <dependency>
      <groupId>org.slf4j</groupId>
      <artifactId>slf4j-api</artifactId>
      <version>${slf4j.version}</version>
    </dependency>
    <dependency>
      <groupId>org.slf4j</groupId>
      <artifactId>slf4j-log4j12</artifactId>
      <version>${slf4j.version}</version>
    </dependency>
<<<<<<< HEAD
=======
    <dependency>
      <groupId>concurrent</groupId>
      <artifactId>concurrent</artifactId>
      <version>1.3.4</version>
    </dependency>
>>>>>>> dccb48bc

    <!-- Test Dependencies -->
    <dependency>
      <groupId>org.testng</groupId>
      <artifactId>testng</artifactId>
      <version>6.9.10</version>
      <scope>test</scope>
    </dependency>
    <dependency>
      <groupId>org.hamcrest</groupId>
      <artifactId>hamcrest-all</artifactId>
      <version>1.3</version>
    </dependency>
    <dependency>
      <groupId>org.mockito</groupId>
      <artifactId>mockito-core</artifactId>
      <version>2.0.52-beta</version>
      <scope>test</scope>
    </dependency>
  </dependencies>
</project><|MERGE_RESOLUTION|>--- conflicted
+++ resolved
@@ -256,14 +256,6 @@
       <artifactId>slf4j-log4j12</artifactId>
       <version>${slf4j.version}</version>
     </dependency>
-<<<<<<< HEAD
-=======
-    <dependency>
-      <groupId>concurrent</groupId>
-      <artifactId>concurrent</artifactId>
-      <version>1.3.4</version>
-    </dependency>
->>>>>>> dccb48bc
 
     <!-- Test Dependencies -->
     <dependency>
