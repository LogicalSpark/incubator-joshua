/*
 * Licensed to the Apache Software Foundation (ASF) under one
 * or more contributor license agreements.  See the NOTICE file
 * distributed with this work for additional information
 * regarding copyright ownership.  The ASF licenses this file
 * to you under the Apache License, Version 2.0 (the
 * "License"); you may not use this file except in compliance
 * with the License.  You may obtain a copy of the License at
 *
 *  http://www.apache.org/licenses/LICENSE-2.0
 *
 * Unless required by applicable law or agreed to in writing,
 * software distributed under the License is distributed on an
 * "AS IS" BASIS, WITHOUT WARRANTIES OR CONDITIONS OF ANY
 * KIND, either express or implied.  See the License for the
 * specific language governing permissions and limitations
 * under the License.
 */
package org.apache.joshua.decoder.phrase;

import java.util.List;

import org.apache.joshua.decoder.ff.state_maintenance.DPState;
import org.apache.joshua.decoder.ff.tm.Rule;
import org.apache.joshua.decoder.ff.tm.format.HieroFormatReader;
import org.apache.joshua.decoder.hypergraph.HGNode;
import org.apache.joshua.decoder.hypergraph.HyperEdge;

/**
 * Represents a hypothesis, a translation of some subset of the input sentence. Extends 
 * {@link org.apache.joshua.decoder.hypergraph.HGNode}, through a bit of a hack. Whereas (i,j) 
 * represents the span of an {@link org.apache.joshua.decoder.hypergraph.HGNode}, i here is not used,
 * and j is overloaded to denote the index into the source string of the end of the last phrase that 
 * was applied. The complete coverage vector can be obtained by looking at the tail pointer and 
 * casting it.
 * 
 * @author Kenneth Heafield
 * @author Matt Post post@cs.jhu.edu
 */
public class Hypothesis extends HGNode implements Comparable<Hypothesis> {

  // The hypothesis' coverage vector
  private final Coverage coverage;

<<<<<<< HEAD
  public static Rule BEGIN_RULE = new HieroFormatReader().parseLine("[GOAL] ||| <s> ||| <s> |||   ||| 0-0");
  public static Rule END_RULE   = new HieroFormatReader().parseLine("[GOAL] ||| </s> ||| </s> |||   ||| 0-0");
  public static Rule MONO_RULE  = new HieroFormatReader().parseLine("[GOAL] ||| [GOAL,1] [X,2] ||| [GOAL,1] [X,2] |||   ||| 0-0 1-1");
  public static Rule SWAP_RULE  = new HieroFormatReader().parseLine("[GOAL] ||| [X,1] [GOAL,2] ||| [GOAL,2] [X,1] |||   ||| 0-1 1-0");
  
=======
  public static final Rule BEGIN_RULE = new HieroFormatReader().parseLine("[X] ||| <s> ||| <s> |||   ||| 0-0");
  public static final Rule END_RULE = new HieroFormatReader().parseLine("[GOAL] ||| [X,1] </s> ||| [X,1] </s> |||   ||| 0-0 1-1");

>>>>>>> 2b570d2b
  public String toString() {
    StringBuffer sb = new StringBuffer();
    getDPStates().forEach(sb::append);
    String words = bestHyperedge.getRule().getEnglishWords();
//  return String.format("HYP[%s] %.5f j=%d words=%s state=%s", coverage, score, j, words, sb);
    return String.format("HYP[%s] j=%d words=[%s] state=%s", coverage, j, words, sb);
  }

  // Initialize root hypothesis. Provide the LM's BeginSentence.
  public Hypothesis(List<DPState> states, float futureCost) {
    super(0, 1, BEGIN_RULE.getLHS(), states,
        new HyperEdge(BEGIN_RULE, 0.0f, 0.0f, null, null), futureCost);
    this.coverage = new Coverage(1);
  }

  /**
   * This creates a hypothesis from a Candidate object
   * 
   * @param cand the candidate
   */
  public Hypothesis(Candidate cand) {
    // TODO: sourcepath
    super(cand.getLastCovered(), cand.getPhraseEnd(), cand.getRule().getLHS(), cand.getStates(), 
        new HyperEdge(cand.getRule(), cand.computeResult().getViterbiCost(), 
            cand.computeResult().getTransitionCost(),
            cand.getTailNodes(), null), cand.score());
    this.coverage = cand.getCoverage();
  }

  
  // Extend a previous hypothesis.
  public Hypothesis(List<DPState> states, float score, Hypothesis previous, int source_end, Rule target) {
    super(-1, source_end, -1, null, null, score);
    this.coverage = previous.coverage;
  }

  public Coverage getCoverage() {
    return coverage;
  }

  public Rule getRule() {
    return bestHyperedge.getRule();
  }

  /**
   * HGNodes (designed for chart parsing) maintain a span (i,j). We overload j
   * here to record the index of the last translated source word.
   * 
   * @return the index of the last translated source word
   */
  public int getLastSourceIndex() {
    return j;
  }

  @Override
  public int hashCode() {
    int hash = 0;
    hash = 31 * getLastSourceIndex() + 19 * getCoverage().hashCode();
    if (null != dpStates && dpStates.size() > 0)
      for (DPState dps: dpStates)
        hash *= 57 + dps.hashCode();
    return hash;
  }

  /**
   * Defines equivalence in terms of recombinability. Two hypotheses are recombinable if 
   * all their DP states are the same, their coverage is the same, and they have the next soure
   * index the same.
   */
  @Override
  public boolean equals(Object obj) {
    if (obj instanceof Hypothesis) {
      Hypothesis other = (Hypothesis) obj;

      if (getLastSourceIndex() != other.getLastSourceIndex() || ! getCoverage().equals(other.getCoverage()))
        return false;
      
      if (dpStates == null)
        return (other.dpStates == null);
      
      if (other.dpStates == null)
        return false;
      
      if (dpStates.size() != other.dpStates.size())
        return false;
      
      for (int i = 0; i < dpStates.size(); i++) {
        if (!dpStates.get(i).equals(other.dpStates.get(i)))
          return false;
      }
      
      return true;
    }
    return false;
  }

  @Override
  public int compareTo(Hypothesis o) {
    // TODO: is this the order we want?
    return Float.compare(o.getScore(), getScore());
  }

  /**
   * Performs hypothesis recombination, incorporating the incoming hyperedges of the added
   * hypothesis and possibly updating the cache of the best incoming hyperedge and score.
   * 
   * @param added the equivalent hypothesis 
   */
  public void absorb(Hypothesis added) {
    assert(this.equals(added));
    score = Math.max(score, added.getScore());
    addHyperedgesInNode(added.hyperedges);
  }
}<|MERGE_RESOLUTION|>--- conflicted
+++ resolved
@@ -42,17 +42,11 @@
   // The hypothesis' coverage vector
   private final Coverage coverage;
 
-<<<<<<< HEAD
   public static Rule BEGIN_RULE = new HieroFormatReader().parseLine("[GOAL] ||| <s> ||| <s> |||   ||| 0-0");
   public static Rule END_RULE   = new HieroFormatReader().parseLine("[GOAL] ||| </s> ||| </s> |||   ||| 0-0");
   public static Rule MONO_RULE  = new HieroFormatReader().parseLine("[GOAL] ||| [GOAL,1] [X,2] ||| [GOAL,1] [X,2] |||   ||| 0-0 1-1");
   public static Rule SWAP_RULE  = new HieroFormatReader().parseLine("[GOAL] ||| [X,1] [GOAL,2] ||| [GOAL,2] [X,1] |||   ||| 0-1 1-0");
   
-=======
-  public static final Rule BEGIN_RULE = new HieroFormatReader().parseLine("[X] ||| <s> ||| <s> |||   ||| 0-0");
-  public static final Rule END_RULE = new HieroFormatReader().parseLine("[GOAL] ||| [X,1] </s> ||| [X,1] </s> |||   ||| 0-0 1-1");
-
->>>>>>> 2b570d2b
   public String toString() {
     StringBuffer sb = new StringBuffer();
     getDPStates().forEach(sb::append);
