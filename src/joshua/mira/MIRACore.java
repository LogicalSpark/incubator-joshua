package joshua.mira;

import java.io.BufferedReader;
import java.io.BufferedWriter;
import java.io.File;
import java.io.FileInputStream;
import java.io.FileNotFoundException;
import java.io.FileOutputStream;
import java.io.FileReader;
import java.io.IOException;
import java.io.InputStream;
import java.io.InputStreamReader;
import java.io.ObjectInputStream;
import java.io.ObjectOutputStream;
import java.io.OutputStream;
import java.io.OutputStreamWriter;
import java.io.PrintWriter;
import java.text.DecimalFormat;
import java.util.ArrayList;
import java.util.Date;
import java.util.HashMap;
import java.util.HashSet;
import java.util.Random;
import java.util.Scanner;
import java.util.TreeSet;
import java.util.Vector;
import java.util.concurrent.ConcurrentHashMap;
import java.util.zip.GZIPInputStream;
import java.util.zip.GZIPOutputStream;

import joshua.decoder.Decoder;
import joshua.decoder.JoshuaConfiguration;
import joshua.metrics.EvaluationMetric;
import joshua.util.StreamGobbler;
import joshua.corpus.Vocabulary;

/**
 * This code was originally written by Yuan Cao, who copied the MERT code to produce this file.
 */

public class MIRACore {
  private final JoshuaConfiguration joshuaConfiguration;
  private TreeSet<Integer>[] indicesOfInterest_all;

  private final static DecimalFormat f4 = new DecimalFormat("###0.0000");
  private final Runtime myRuntime = Runtime.getRuntime();

  private final static double NegInf = (-1.0 / 0.0);
  private final static double PosInf = (+1.0 / 0.0);
  private final static double epsilon = 1.0 / 1000000;

  private int progress;

  private int verbosity; // anything of priority <= verbosity will be printed
                         // (lower value for priority means more important)

  private Random randGen;
  private int generatedRands;

  private int numSentences;
  // number of sentences in the dev set
  // (aka the "MERT training" set)

  private int numDocuments;
  // number of documents in the dev set
  // this should be 1, unless doing doc-level optimization

  private int[] docOfSentence;
  // docOfSentence[i] stores which document contains the i'th sentence.
  // docOfSentence is 0-indexed, as are the documents (i.e. first doc is indexed 0)

  private int[] docSubsetInfo;
  // stores information regarding which subset of the documents are evaluated
  // [0]: method (0-6)
  // [1]: first (1-indexed)
  // [2]: last (1-indexed)
  // [3]: size
  // [4]: center
  // [5]: arg1
  // [6]: arg2
  // [1-6] are 0 for method 0, [6] is 0 for methods 1-4 as well
  // only [1] and [2] are needed for optimization. The rest are only needed for an output message.

  private int refsPerSen;
  // number of reference translations per sentence

  private int textNormMethod;
  // 0: no normalization, 1: "NIST-style" tokenization, and also rejoin 'm, 're, *'s, 've, 'll, 'd,
  // and n't,
  // 2: apply 1 and also rejoin dashes between letters, 3: apply 1 and also drop non-ASCII
  // characters
  // 4: apply 1+2+3

  private int numParams;
  // total number of firing features
  // this number may increase overtime as new n-best lists are decoded
  // initially it is equal to the # of params in the parameter config file
  private int numParamsOld;
  // number of features before observing the new features fired in the current iteration

  private double[] normalizationOptions;
  // How should a lambda[] vector be normalized (before decoding)?
  // nO[0] = 0: no normalization
  // nO[0] = 1: scale so that parameter nO[2] has absolute value nO[1]
  // nO[0] = 2: scale so that the maximum absolute value is nO[1]
  // nO[0] = 3: scale so that the minimum absolute value is nO[1]
  // nO[0] = 4: scale so that the L-nO[1] norm equals nO[2]

  /* *********************************************************** */
  /* NOTE: indexing starts at 1 in the following few arrays: */
  /* *********************************************************** */

  // private double[] lambda;
  private ArrayList<Double> lambda = new ArrayList<Double>();
  // the current weight vector. NOTE: indexing starts at 1.
  private ArrayList<Double> bestLambda = new ArrayList<Double>();
  // the best weight vector across all iterations

  private boolean[] isOptimizable;
  // isOptimizable[c] = true iff lambda[c] should be optimized

  private double[] minRandValue;
  private double[] maxRandValue;
  // when choosing a random value for the lambda[c] parameter, it will be
  // chosen from the [minRandValue[c],maxRandValue[c]] range.
  // (*) minRandValue and maxRandValue must be real values, but not -Inf or +Inf

  private double[] defaultLambda;
  // "default" parameter values; simply the values read in the parameter file
  // USED FOR NON-OPTIMIZABLE (FIXED) FEATURES

  /* *********************************************************** */
  /* *********************************************************** */

  private Decoder myDecoder;
  // COMMENT OUT if decoder is not Joshua

  private String decoderCommand;
  // the command that runs the decoder; read from decoderCommandFileName

  private int decVerbosity;
  // verbosity level for decoder output. If 0, decoder output is ignored.
  // If 1, decoder output is printed.

  private int validDecoderExitValue;
  // return value from running the decoder command that indicates success

  private int numOptThreads;
  // number of threads to run things in parallel

  private int saveInterFiles;
  // 0: nothing, 1: only configs, 2: only n-bests, 3: both configs and n-bests

  private int compressFiles;
  // should MIRA gzip the large files? If 0, no compression takes place.
  // If 1, compression is performed on: decoder output files, temp sents files,
  // and temp feats files.

  private int sizeOfNBest;
  // size of N-best list generated by decoder at each iteration
  // (aka simply N, but N is a bad variable name)

  private long seed;
  // seed used to create random number generators

  private boolean randInit;
  // if true, parameters are initialized randomly. If false, parameters
  // are initialized using values from parameter file.

  private int maxMERTIterations, minMERTIterations, prevMERTIterations;
  // max: maximum number of MERT iterations
  // min: minimum number of MERT iterations before an early MERT exit
  // prev: number of previous MERT iterations from which to consider candidates (in addition to
  // the candidates from the current iteration)

  private double stopSigValue;
  // early MERT exit if no weight changes by more than stopSigValue
  // (but see minMERTIterations above and stopMinIts below)

  private int stopMinIts;
  // some early stopping criterion must be satisfied in stopMinIts *consecutive* iterations
  // before an early exit (but see minMERTIterations above)

  private boolean oneModificationPerIteration;
  // if true, each MERT iteration performs at most one parameter modification.
  // If false, a new MERT iteration starts (i.e. a new N-best list is
  // generated) only after the previous iteration reaches a local maximum.

  private String metricName;
  // name of evaluation metric optimized by MERT

  private String metricName_display;
  // name of evaluation metric optimized by MERT, possibly with "doc-level " prefixed

  private String[] metricOptions;
  // options for the evaluation metric (e.g. for BLEU, maxGramLength and effLengthMethod)

  private EvaluationMetric evalMetric;
  // the evaluation metric used by MERT

  private int suffStatsCount;
  // number of sufficient statistics for the evaluation metric

  private String tmpDirPrefix;
  // prefix for the MIRA.temp.* files

  private boolean passIterationToDecoder;
  // should the iteration number be passed as an argument to decoderCommandFileName?

  // used by mira
  private boolean needShuffle = true; // shuffle the training sentences or not
  private boolean needAvg = true; // average the weihgts or not?
  private boolean runPercep = false; // run perceptron instead of mira
  private boolean usePseudoBleu = true; // need to use pseudo corpus to compute bleu?
  private boolean returnBest = false; // return the best weight during tuning
  private boolean needScale = true; // need scaling?
  private String trainingMode;
  private int oraSelectMode = 1;
  private int predSelectMode = 1;
  private int miraIter = 1;
  private double C = 0.01; // relaxation coefficient
  private double R = 0.99; // corpus decay when pseudo corpus is used for bleu computation
  // private double sentForScale = 0.15; //percentage of sentences for scale factor estimation
  private double scoreRatio = 5.0; // sclale so that model_score/metric_score = scoreratio
  private double prevMetricScore = 0; // final metric score of the previous iteration, used only
                                      // when returnBest = true

  private String dirPrefix; // where are all these files located?
  private String paramsFileName, docInfoFileName, finalLambdaFileName;
  private String sourceFileName, refFileName, decoderOutFileName;
  private String decoderConfigFileName, decoderCommandFileName;
  private String fakeFileNameTemplate, fakeFileNamePrefix, fakeFileNameSuffix;

  // e.g. output.it[1-x].someOldRun would be specified as:
  // output.it?.someOldRun
  // and we'd have prefix = "output.it" and suffix = ".sameOldRun"

  // private int useDisk;

  public MIRACore(JoshuaConfiguration joshuaConfiguration) {
    this.joshuaConfiguration = joshuaConfiguration;
  }

  public MIRACore(String[] args, JoshuaConfiguration joshuaConfiguration) {
    this.joshuaConfiguration = joshuaConfiguration;
    EvaluationMetric.set_knownMetrics();
    processArgsArray(args);
    initialize(0);
  }

  public MIRACore(String configFileName, JoshuaConfiguration joshuaConfiguration) {
    this.joshuaConfiguration = joshuaConfiguration;
    EvaluationMetric.set_knownMetrics();
    processArgsArray(cfgFileToArgsArray(configFileName));
    initialize(0);
  }

  private void initialize(int randsToSkip) {
    println("NegInf: " + NegInf + ", PosInf: " + PosInf + ", epsilon: " + epsilon, 4);

    randGen = new Random(seed);
    for (int r = 1; r <= randsToSkip; ++r) {
      randGen.nextDouble();
    }
    generatedRands = randsToSkip;

    if (randsToSkip == 0) {
      println("----------------------------------------------------", 1);
      println("Initializing...", 1);
      println("----------------------------------------------------", 1);
      println("", 1);

      println("Random number generator initialized using seed: " + seed, 1);
      println("", 1);
    }

    // count the total num of sentences to be decoded, reffilename is the combined reference file
    // name(auto generated)
    numSentences = countLines(refFileName) / refsPerSen;

    // ??
    processDocInfo();
    // sets numDocuments and docOfSentence[]

    if (numDocuments > 1)
      metricName_display = "doc-level " + metricName;

    // ??
    set_docSubsetInfo(docSubsetInfo);

    // count the number of initial features
    numParams = countNonEmptyLines(paramsFileName) - 1;
    numParamsOld = numParams;

    // read parameter config file
    try {
      // read dense parameter names
      BufferedReader inFile_names = new BufferedReader(new FileReader(paramsFileName));

      for (int c = 1; c <= numParams; ++c) {
        String line = "";
        while (line != null && line.length() == 0) { // skip empty lines
          line = inFile_names.readLine();
        }

        // save feature names
        String paramName = (line.substring(0, line.indexOf("|||"))).trim();
        Vocabulary.id(paramName);
        // System.err.println(String.format("VOCAB(%s) = %d", paramName, id));
      }

      inFile_names.close();
    } catch (FileNotFoundException e) {
      System.err.println("FileNotFoundException in MIRACore.initialize(int): " + e.getMessage());
      System.exit(99901);
    } catch (IOException e) {
      System.err.println("IOException in MIRACore.initialize(int): " + e.getMessage());
      System.exit(99902);
    }

    // the parameter file contains one line per parameter
    // and one line for the normalization method
    // indexing starts at 1 in these arrays
    for (int p = 0; p <= numParams; ++p)
      lambda.add(new Double(0));
    bestLambda.add(new Double(0));
    // why only lambda is a list? because the size of lambda
    // may increase over time, but other arrays are specified in
    // the param config file, only used for initialization
    isOptimizable = new boolean[1 + numParams];
    minRandValue = new double[1 + numParams];
    maxRandValue = new double[1 + numParams];
    defaultLambda = new double[1 + numParams];
    normalizationOptions = new double[3];

    // read initial param values
    processParamFile();
    // sets the arrays declared just above

    // SentenceInfo.createV(); // uncomment ONLY IF using vocabulary implementation of SentenceInfo

    String[][] refSentences = new String[numSentences][refsPerSen];

    try {

      // read in reference sentences
      InputStream inStream_refs = new FileInputStream(new File(refFileName));
      BufferedReader inFile_refs = new BufferedReader(new InputStreamReader(inStream_refs, "utf8"));

      for (int i = 0; i < numSentences; ++i) {
        for (int r = 0; r < refsPerSen; ++r) {
          // read the rth reference translation for the ith sentence
          refSentences[i][r] = inFile_refs.readLine();
        }
      }

      inFile_refs.close();

      // normalize reference sentences
      for (int i = 0; i < numSentences; ++i) {
        for (int r = 0; r < refsPerSen; ++r) {
          // normalize the rth reference translation for the ith sentence
          refSentences[i][r] = normalize(refSentences[i][r], textNormMethod);
        }
      }

      // read in decoder command, if any
      decoderCommand = null;
      if (decoderCommandFileName != null) {
        if (fileExists(decoderCommandFileName)) {
          BufferedReader inFile_comm = new BufferedReader(new FileReader(decoderCommandFileName));
          decoderCommand = inFile_comm.readLine(); // READ IN DECODE COMMAND
          inFile_comm.close();
        }
      }
    } catch (FileNotFoundException e) {
      System.err.println("FileNotFoundException in MIRACore.initialize(int): " + e.getMessage());
      System.exit(99901);
    } catch (IOException e) {
      System.err.println("IOException in MIRACore.initialize(int): " + e.getMessage());
      System.exit(99902);
    }

    // set static data members for the EvaluationMetric class
    EvaluationMetric.set_numSentences(numSentences);
    EvaluationMetric.set_numDocuments(numDocuments);
    EvaluationMetric.set_refsPerSen(refsPerSen);
    EvaluationMetric.set_refSentences(refSentences);
    EvaluationMetric.set_tmpDirPrefix(tmpDirPrefix);

    evalMetric = EvaluationMetric.getMetric(metricName, metricOptions);
    // used only if returnBest = true
    prevMetricScore = evalMetric.getToBeMinimized() ? PosInf : NegInf;

    // length of sufficient statistics
    // for bleu: suffstatscount=8 (2*ngram+2)
    suffStatsCount = evalMetric.get_suffStatsCount();

    // set static data members for the IntermediateOptimizer class
    /*
     * IntermediateOptimizer.set_MERTparams(numSentences, numDocuments, docOfSentence,
     * docSubsetInfo, numParams, normalizationOptions, isOptimizable oneModificationPerIteration,
     * evalMetric, tmpDirPrefix, verbosity);
     */

    // print info
    if (randsToSkip == 0) { // i.e. first iteration
      println("Number of sentences: " + numSentences, 1);
      println("Number of documents: " + numDocuments, 1);
      println("Optimizing " + metricName_display, 1);

      /*
       * print("docSubsetInfo: {", 1); for (int f = 0; f < 6; ++f) print(docSubsetInfo[f] + ", ",
       * 1); println(docSubsetInfo[6] + "}", 1);
       */

      println("Number of initial features: " + numParams, 1);
      print("Initial feature names: {", 1);

      for (int c = 1; c <= numParams; ++c)
        print("\"" + Vocabulary.word(c) + "\"", 1);
      println("}", 1);
      println("", 1);

      // TODO just print the correct info
      println("c    Default value\tOptimizable?\tRand. val. range", 1);

      for (int c = 1; c <= numParams; ++c) {
        print(c + "     " + f4.format(lambda.get(c).doubleValue()) + "\t\t", 1);

        if (!isOptimizable[c]) {
          println(" No", 1);
        } else {
          print(" Yes\t\t", 1);
          print(" [" + minRandValue[c] + "," + maxRandValue[c] + "]", 1);
          println("", 1);
        }
      }

      println("", 1);
      print("Weight vector normalization method: ", 1);
      if (normalizationOptions[0] == 0) {
        println("none.", 1);
      } else if (normalizationOptions[0] == 1) {
        println(
            "weights will be scaled so that the \""
                + Vocabulary.word((int) normalizationOptions[2])
                + "\" weight has an absolute value of " + normalizationOptions[1] + ".", 1);
      } else if (normalizationOptions[0] == 2) {
        println("weights will be scaled so that the maximum absolute value is "
            + normalizationOptions[1] + ".", 1);
      } else if (normalizationOptions[0] == 3) {
        println("weights will be scaled so that the minimum absolute value is "
            + normalizationOptions[1] + ".", 1);
      } else if (normalizationOptions[0] == 4) {
        println("weights will be scaled so that the L-" + normalizationOptions[1] + " norm is "
            + normalizationOptions[2] + ".", 1);
      }

      println("", 1);

      println("----------------------------------------------------", 1);
      println("", 1);

      // rename original config file so it doesn't get overwritten
      // (original name will be restored in finish())
      renameFile(decoderConfigFileName, decoderConfigFileName + ".MIRA.orig");
    } // if (randsToSkip == 0)

    // by default, load joshua decoder
    if (decoderCommand == null && fakeFileNameTemplate == null) {
      println("Loading Joshua decoder...", 1);
      myDecoder = new Decoder(joshuaConfiguration, decoderConfigFileName + ".MIRA.orig");
      println("...finished loading @ " + (new Date()), 1);
      println("");
    } else {
      myDecoder = null;
    }

    @SuppressWarnings("unchecked")
    TreeSet<Integer>[] temp_TSA = new TreeSet[numSentences];
    indicesOfInterest_all = temp_TSA;

    for (int i = 0; i < numSentences; ++i) {
      indicesOfInterest_all[i] = new TreeSet<Integer>();
    }
  } // void initialize(...)

  // -------------------------

  public void run_MIRA() {
    run_MIRA(minMERTIterations, maxMERTIterations, prevMERTIterations);
  }

  public void run_MIRA(int minIts, int maxIts, int prevIts) {
    // FIRST, CLEAN ALL PREVIOUS TEMP FILES
    String dir;
    int k = tmpDirPrefix.lastIndexOf("/");
    if (k >= 0) {
      dir = tmpDirPrefix.substring(0, k + 1);
    } else {
      dir = "./";
    }
    String files;
    File folder = new File(dir);

    if (folder.exists()) {
      File[] listOfFiles = folder.listFiles();

      for (int i = 0; i < listOfFiles.length; i++) {
        if (listOfFiles[i].isFile()) {
          files = listOfFiles[i].getName();
          if (files.startsWith("MIRA.temp")) {
            deleteFile(files);
          }
        }
      }
    }

    println("----------------------------------------------------", 1);
    println("MIRA run started @ " + (new Date()), 1);
    // printMemoryUsage();
    println("----------------------------------------------------", 1);
    println("", 1);

    // if no default lambda is provided
    if (randInit) {
      println("Initializing lambda[] randomly.", 1);
      // initialize optimizable parameters randomly (sampling uniformly from
      // that parameter's random value range)
      lambda = randomLambda();
    }

    println("Initial lambda[]: " + lambdaToString(lambda), 1);
    println("", 1);

    int[] maxIndex = new int[numSentences];

    // HashMap<Integer,int[]>[] suffStats_array = new HashMap[numSentences];
    // suffStats_array[i] maps candidates of interest for sentence i to an array
    // storing the sufficient statistics for that candidate

    int earlyStop = 0;
    // number of consecutive iteration an early stopping criterion was satisfied

    for (int iteration = 1;; ++iteration) {

      // what does "A" contain?
      // retA[0]: FINAL_score
      // retA[1]: earlyStop
      // retA[2]: should this be the last iteration?
      double[] A = run_single_iteration(iteration, minIts, maxIts, prevIts, earlyStop, maxIndex);
      if (A != null) {
        earlyStop = (int) A[1];
        if (A[2] == 1)
          break;
      } else {
        break;
      }

    } // for (iteration)

    println("", 1);

    println("----------------------------------------------------", 1);
    println("MIRA run ended @ " + (new Date()), 1);
    // printMemoryUsage();
    println("----------------------------------------------------", 1);
    println("", 1);
    if (!returnBest)
      println("FINAL lambda: " + lambdaToString(lambda), 1);
    // + " (" + metricName_display + ": " + FINAL_score + ")",1);
    else
      println("BEST lambda: " + lambdaToString(lambda), 1);

    // delete intermediate .temp.*.it* decoder output files
    for (int iteration = 1; iteration <= maxIts; ++iteration) {
      if (compressFiles == 1) {
        deleteFile(tmpDirPrefix + "temp.sents.it" + iteration + ".gz");
        deleteFile(tmpDirPrefix + "temp.feats.it" + iteration + ".gz");
        if (fileExists(tmpDirPrefix + "temp.stats.it" + iteration + ".copy.gz")) {
          deleteFile(tmpDirPrefix + "temp.stats.it" + iteration + ".copy.gz");
        } else {
          deleteFile(tmpDirPrefix + "temp.stats.it" + iteration + ".gz");
        }
      } else {
        deleteFile(tmpDirPrefix + "temp.sents.it" + iteration);
        deleteFile(tmpDirPrefix + "temp.feats.it" + iteration);
        if (fileExists(tmpDirPrefix + "temp.stats.it" + iteration + ".copy")) {
          deleteFile(tmpDirPrefix + "temp.stats.it" + iteration + ".copy");
        } else {
          deleteFile(tmpDirPrefix + "temp.stats.it" + iteration);
        }
      }
    }
  } // void run_MIRA(int maxIts)

  // this is the key function!
  @SuppressWarnings("unchecked")
  public double[] run_single_iteration(int iteration, int minIts, int maxIts, int prevIts,
      int earlyStop, int[] maxIndex) {
    double FINAL_score = 0;

    double[] retA = new double[3];
    // retA[0]: FINAL_score
    // retA[1]: earlyStop
    // retA[2]: should this be the last iteration?

    boolean done = false;
    retA[2] = 1; // will only be made 0 if we don't break from the following loop

    // save feats and stats for all candidates(old & new)
    HashMap<String, String>[] feat_hash = new HashMap[numSentences];
    for (int i = 0; i < numSentences; i++)
      feat_hash[i] = new HashMap<String, String>();

    HashMap<String, String>[] stats_hash = new HashMap[numSentences];
    for (int i = 0; i < numSentences; i++)
      stats_hash[i] = new HashMap<String, String>();

    while (!done) { // NOTE: this "loop" will only be carried out once
      println("--- Starting MIRA iteration #" + iteration + " @ " + (new Date()) + " ---", 1);

      // printMemoryUsage();

      /******************************/
      // CREATE DECODER CONFIG FILE //
      /******************************/

      createConfigFile(lambda, decoderConfigFileName, decoderConfigFileName + ".MIRA.orig");
      // i.e. use the original config file as a template

      /***************/
      // RUN DECODER //
      /***************/

      if (iteration == 1) {
        println("Decoding using initial weight vector " + lambdaToString(lambda), 1);
      } else {
        println("Redecoding using weight vector " + lambdaToString(lambda), 1);
      }

      // generate the n-best file after decoding
      String[] decRunResult = run_decoder(iteration); // iteration passed in case fake decoder will
                                                      // be used
      // [0] name of file to be processed
      // [1] indicates how the output file was obtained:
      // 1: external decoder
      // 2: fake decoder
      // 3: internal decoder

      if (!decRunResult[1].equals("2")) {
        println("...finished decoding @ " + (new Date()), 1);
      }

      checkFile(decRunResult[0]);

      /************* END OF DECODING **************/

      println("Producing temp files for iteration " + iteration, 3);

      produceTempFiles(decRunResult[0], iteration);

      // save intermedidate output files
      // save joshua.config.mira.it*
      if (saveInterFiles == 1 || saveInterFiles == 3) { // make copy of intermediate config file
        if (!copyFile(decoderConfigFileName, decoderConfigFileName + ".MIRA.it" + iteration)) {
          println("Warning: attempt to make copy of decoder config file (to create"
              + decoderConfigFileName + ".MIRA.it" + iteration + ") was unsuccessful!", 1);
        }
      }

      // save output.nest.MIRA.it*
      if (saveInterFiles == 2 || saveInterFiles == 3) { // make copy of intermediate decoder output
                                                        // file...

        if (!decRunResult[1].equals("2")) { // ...but only if no fake decoder
          if (!decRunResult[0].endsWith(".gz")) {
            if (!copyFile(decRunResult[0], decRunResult[0] + ".MIRA.it" + iteration)) {
              println("Warning: attempt to make copy of decoder output file (to create"
                  + decRunResult[0] + ".MIRA.it" + iteration + ") was unsuccessful!", 1);
            }
          } else {
            String prefix = decRunResult[0].substring(0, decRunResult[0].length() - 3);
            if (!copyFile(prefix + ".gz", prefix + ".MIRA.it" + iteration + ".gz")) {
              println("Warning: attempt to make copy of decoder output file (to create" + prefix
                  + ".MIRA.it" + iteration + ".gz" + ") was unsuccessful!", 1);
            }
          }

          if (compressFiles == 1 && !decRunResult[0].endsWith(".gz")) {
            gzipFile(decRunResult[0] + ".MIRA.it" + iteration);
          }
        } // if (!fake)
      }

      // ------------- end of saving .mira.it* files ---------------

      int[] candCount = new int[numSentences];
      int[] lastUsedIndex = new int[numSentences];

      ConcurrentHashMap<Integer, int[]>[] suffStats_array = new ConcurrentHashMap[numSentences];
      for (int i = 0; i < numSentences; ++i) {
        candCount[i] = 0;
        lastUsedIndex[i] = -1;
        // suffStats_array[i].clear();
        suffStats_array[i] = new ConcurrentHashMap<Integer, int[]>();
      }

      // initLambda[0] is not used!
      double[] initialLambda = new double[1 + numParams];
      for (int i = 1; i <= numParams; ++i)
        initialLambda[i] = lambda.get(i);

      // the "score" in initialScore refers to that
      // assigned by the evaluation metric)

      // you may consider all candidates from iter 1, or from iter (iteration-prevIts) to current
      // iteration
      int firstIt = Math.max(1, iteration - prevIts);
      // i.e. only process candidates from the current iteration and candidates
      // from up to prevIts previous iterations.
      println("Reading candidate translations from iterations " + firstIt + "-" + iteration, 1);
      println("(and computing " + metricName
          + " sufficient statistics for previously unseen candidates)", 1);
      print("  Progress: ");

      int[] newCandidatesAdded = new int[1 + iteration];
      for (int it = 1; it <= iteration; ++it)
        newCandidatesAdded[it] = 0;

      try {
        // read temp files from all past iterations
        // 3 types of temp files:
        // 1. output hypo at iter i
        // 2. feature value of each hypo at iter i
        // 3. suff stats of each hypo at iter i

        // each inFile corresponds to the output of an iteration
        // (index 0 is not used; no corresponding index for the current iteration)
        BufferedReader[] inFile_sents = new BufferedReader[iteration];
        BufferedReader[] inFile_feats = new BufferedReader[iteration];
        BufferedReader[] inFile_stats = new BufferedReader[iteration];

        // temp file(array) from previous iterations
        for (int it = firstIt; it < iteration; ++it) {
          InputStream inStream_sents, inStream_feats, inStream_stats;
          if (compressFiles == 0) {
            inStream_sents = new FileInputStream(tmpDirPrefix + "temp.sents.it" + it);
            inStream_feats = new FileInputStream(tmpDirPrefix + "temp.feats.it" + it);
            inStream_stats = new FileInputStream(tmpDirPrefix + "temp.stats.it" + it);
          } else {
            inStream_sents = new GZIPInputStream(new FileInputStream(tmpDirPrefix + "temp.sents.it"
                + it + ".gz"));
            inStream_feats = new GZIPInputStream(new FileInputStream(tmpDirPrefix + "temp.feats.it"
                + it + ".gz"));
            inStream_stats = new GZIPInputStream(new FileInputStream(tmpDirPrefix + "temp.stats.it"
                + it + ".gz"));
          }

          inFile_sents[it] = new BufferedReader(new InputStreamReader(inStream_sents, "utf8"));
          inFile_feats[it] = new BufferedReader(new InputStreamReader(inStream_feats, "utf8"));
          inFile_stats[it] = new BufferedReader(new InputStreamReader(inStream_stats, "utf8"));
        }

        InputStream inStream_sentsCurrIt, inStream_featsCurrIt, inStream_statsCurrIt;
        // temp file for current iteration!
        if (compressFiles == 0) {
          inStream_sentsCurrIt = new FileInputStream(tmpDirPrefix + "temp.sents.it" + iteration);
          inStream_featsCurrIt = new FileInputStream(tmpDirPrefix + "temp.feats.it" + iteration);
        } else {
          inStream_sentsCurrIt = new GZIPInputStream(new FileInputStream(tmpDirPrefix
              + "temp.sents.it" + iteration + ".gz"));
          inStream_featsCurrIt = new GZIPInputStream(new FileInputStream(tmpDirPrefix
              + "temp.feats.it" + iteration + ".gz"));
        }

        BufferedReader inFile_sentsCurrIt = new BufferedReader(new InputStreamReader(
            inStream_sentsCurrIt, "utf8"));
        BufferedReader inFile_featsCurrIt = new BufferedReader(new InputStreamReader(
            inStream_featsCurrIt, "utf8"));

        BufferedReader inFile_statsCurrIt = null; // will only be used if statsCurrIt_exists below
                                                  // is set to true
        PrintWriter outFile_statsCurrIt = null; // will only be used if statsCurrIt_exists below is
                                                // set to false

        // just to check if temp.stat.it.iteration exists
        boolean statsCurrIt_exists = false;

        if (fileExists(tmpDirPrefix + "temp.stats.it" + iteration)) {
          inStream_statsCurrIt = new FileInputStream(tmpDirPrefix + "temp.stats.it" + iteration);
          inFile_statsCurrIt = new BufferedReader(new InputStreamReader(inStream_statsCurrIt,
              "utf8"));
          statsCurrIt_exists = true;
          copyFile(tmpDirPrefix + "temp.stats.it" + iteration, tmpDirPrefix + "temp.stats.it"
              + iteration + ".copy");
        } else if (fileExists(tmpDirPrefix + "temp.stats.it" + iteration + ".gz")) {
          inStream_statsCurrIt = new GZIPInputStream(new FileInputStream(tmpDirPrefix
              + "temp.stats.it" + iteration + ".gz"));
          inFile_statsCurrIt = new BufferedReader(new InputStreamReader(inStream_statsCurrIt,
              "utf8"));
          statsCurrIt_exists = true;
          copyFile(tmpDirPrefix + "temp.stats.it" + iteration + ".gz", tmpDirPrefix
              + "temp.stats.it" + iteration + ".copy.gz");
        } else {
          outFile_statsCurrIt = new PrintWriter(tmpDirPrefix + "temp.stats.it" + iteration);
        }

        // output the 4^th temp file: *.temp.stats.merged
        PrintWriter outFile_statsMerged = new PrintWriter(tmpDirPrefix + "temp.stats.merged");
        // write sufficient statistics from all the sentences
        // from the output files into a single file
        PrintWriter outFile_statsMergedKnown = new PrintWriter(tmpDirPrefix
            + "temp.stats.mergedKnown");
        // write sufficient statistics from all the sentences
        // from the output files into a single file

        // output the 5^th 6^th temp file, but will be deleted at the end of the function
        FileOutputStream outStream_unknownCands = new FileOutputStream(tmpDirPrefix
            + "temp.currIt.unknownCands", false);
        OutputStreamWriter outStreamWriter_unknownCands = new OutputStreamWriter(
            outStream_unknownCands, "utf8");
        BufferedWriter outFile_unknownCands = new BufferedWriter(outStreamWriter_unknownCands);

        PrintWriter outFile_unknownIndices = new PrintWriter(tmpDirPrefix
            + "temp.currIt.unknownIndices");

        String sents_str, feats_str, stats_str;

        // BUG: this assumes a candidate string cannot be produced for two
        // different source sentences, which is not necessarily true
        // (It's not actually a bug, but only because existingCandStats gets
        // cleared before moving to the next source sentence.)
        // FIX: should be made an array, indexed by i
        HashMap<String, String> existingCandStats = new HashMap<String, String>();
        // VERY IMPORTANT:
        // A CANDIDATE X MAY APPEARED IN ITER 1, ITER 3
        // BUT IF THE USER SPECIFIED TO CONSIDER ITERATIONS FROM ONLY ITER 2, THEN
        // X IS NOT A "REPEATED" CANDIDATE IN ITER 3. THEREFORE WE WANT TO KEEP THE
        // SUFF STATS FOR EACH CANDIDATE(TO SAVE COMPUTATION IN THE FUTURE)

        // Stores precalculated sufficient statistics for candidates, in case
        // the same candidate is seen again. (SS stored as a String.)
        // Q: Why do we care? If we see the same candidate again, aren't we going
        // to ignore it? So, why do we care about the SS of this repeat candidate?
        // A: A "repeat" candidate may not be a repeat candidate in later
        // iterations if the user specifies a value for prevMERTIterations
        // that causes MERT to skip candidates from early iterations.

        double[] currFeatVal = new double[1 + numParams];
        String[] featVal_str;

        int totalCandidateCount = 0;

        // new candidate size for each sentence
        int[] sizeUnknown_currIt = new int[numSentences];

        for (int i = 0; i < numSentences; ++i) {
          // process candidates from previous iterations
          // low efficiency? for each iteration, it reads in all previous iteration outputs
          // therefore a lot of overlapping jobs
          // this is an easy implementation to deal with the situation in which user only specified
          // "previt" and hopes to consider only the previous previt
          // iterations, then for each iteration the existing candadites will be different
          for (int it = firstIt; it < iteration; ++it) {
            // Why up to but *excluding* iteration?
            // Because the last iteration is handled a little differently, since
            // the SS must be calculated (and the corresponding file created),
            // which is not true for previous iterations.

            for (int n = 0; n <= sizeOfNBest; ++n) {
              // note that in all temp files, "||||||" is a separator between 2 n-best lists

              // Why up to and *including* sizeOfNBest?
              // So that it would read the "||||||" separator even if there is
              // a complete list of sizeOfNBest candidates.

              // for the nth candidate for the ith sentence, read the sentence, feature values,
              // and sufficient statistics from the various temp files

              // read one line of temp.sent, temp.feat, temp.stats from iteration it
              sents_str = inFile_sents[it].readLine();
              feats_str = inFile_feats[it].readLine();
              stats_str = inFile_stats[it].readLine();

              if (sents_str.equals("||||||")) {
                n = sizeOfNBest + 1; // move on to the next n-best list
              } else if (!existingCandStats.containsKey(sents_str)) // if this candidate does not
                                                                    // exist
              {
                outFile_statsMergedKnown.println(stats_str);

                // save feats & stats
                feat_hash[i].put(sents_str, feats_str);
                stats_hash[i].put(sents_str, stats_str);

                // extract feature value
                featVal_str = feats_str.split("\\s+");

                if (feats_str.indexOf('=') != -1) {
                  for (String featurePair : featVal_str) {
                    String[] pair = featurePair.split("=");
                    String name = pair[0];
                    Double value = Double.parseDouble(pair[1]);
                  }
                }
                existingCandStats.put(sents_str, stats_str);
                candCount[i] += 1;
                newCandidatesAdded[it] += 1;

              } // if unseen candidate
            } // for (n)
          } // for (it)

          outFile_statsMergedKnown.println("||||||");

          // ---------- end of processing previous iterations ----------
          // ---------- now start processing new candidates ----------

          // now process the candidates of the current iteration
          // now determine the new candidates of the current iteration

          /*
           * remember: BufferedReader inFile_sentsCurrIt BufferedReader inFile_featsCurrIt
           * PrintWriter outFile_statsCurrIt
           */

          String[] sentsCurrIt_currSrcSent = new String[sizeOfNBest + 1];

          Vector<String> unknownCands_V = new Vector<String>();
          // which candidates (of the i'th source sentence) have not been seen before
          // this iteration?

          for (int n = 0; n <= sizeOfNBest; ++n) {
            // Why up to and *including* sizeOfNBest?
            // So that it would read the "||||||" separator even if there is
            // a complete list of sizeOfNBest candidates.

            // for the nth candidate for the ith sentence, read the sentence,
            // and store it in the sentsCurrIt_currSrcSent array

            sents_str = inFile_sentsCurrIt.readLine(); // read one candidate from the current
                                                       // iteration
            sentsCurrIt_currSrcSent[n] = sents_str; // Note: possibly "||||||"

            if (sents_str.equals("||||||")) {
              n = sizeOfNBest + 1;
            } else if (!existingCandStats.containsKey(sents_str)) {
              unknownCands_V.add(sents_str); // NEW CANDIDATE FROM THIS ITERATION
              writeLine(sents_str, outFile_unknownCands);
              outFile_unknownIndices.println(i); // INDEX OF THE NEW CANDIDATES
              newCandidatesAdded[iteration] += 1;
              existingCandStats.put(sents_str, "U"); // i.e. unknown
              // we add sents_str to avoid duplicate entries in unknownCands_V
            }
          } // for (n)

          // only compute suff stats for new candidates
          // now unknownCands_V has the candidates for which we need to calculate
          // sufficient statistics (for the i'th source sentence)
          int sizeUnknown = unknownCands_V.size();
          sizeUnknown_currIt[i] = sizeUnknown;

          existingCandStats.clear();

        } // for (i) each sentence

        // ---------- end of merging candidates stats from previous iterations
        // and finding new candidates ------------

        /*
         * int[][] newSuffStats = null; if (!statsCurrIt_exists && sizeUnknown > 0) { newSuffStats =
         * evalMetric.suffStats(unknownCands, indices); }
         */

        outFile_statsMergedKnown.close();
        outFile_unknownCands.close();
        outFile_unknownIndices.close();

        // want to re-open all temp files and start from scratch again?
        for (int it = firstIt; it < iteration; ++it) // previous iterations temp files
        {
          inFile_sents[it].close();
          inFile_stats[it].close();

          InputStream inStream_sents, inStream_stats;
          if (compressFiles == 0) {
            inStream_sents = new FileInputStream(tmpDirPrefix + "temp.sents.it" + it);
            inStream_stats = new FileInputStream(tmpDirPrefix + "temp.stats.it" + it);
          } else {
            inStream_sents = new GZIPInputStream(new FileInputStream(tmpDirPrefix + "temp.sents.it"
                + it + ".gz"));
            inStream_stats = new GZIPInputStream(new FileInputStream(tmpDirPrefix + "temp.stats.it"
                + it + ".gz"));
          }

          inFile_sents[it] = new BufferedReader(new InputStreamReader(inStream_sents, "utf8"));
          inFile_stats[it] = new BufferedReader(new InputStreamReader(inStream_stats, "utf8"));
        }

        inFile_sentsCurrIt.close();
        // current iteration temp files
        if (compressFiles == 0) {
          inStream_sentsCurrIt = new FileInputStream(tmpDirPrefix + "temp.sents.it" + iteration);
        } else {
          inStream_sentsCurrIt = new GZIPInputStream(new FileInputStream(tmpDirPrefix
              + "temp.sents.it" + iteration + ".gz"));
        }
        inFile_sentsCurrIt = new BufferedReader(new InputStreamReader(inStream_sentsCurrIt, "utf8"));

        // calculate SS for unseen candidates and write them to file
        FileInputStream inStream_statsCurrIt_unknown = null;
        BufferedReader inFile_statsCurrIt_unknown = null;

        if (!statsCurrIt_exists && newCandidatesAdded[iteration] > 0) {
          // create the file...
          evalMetric.createSuffStatsFile(tmpDirPrefix + "temp.currIt.unknownCands", tmpDirPrefix
              + "temp.currIt.unknownIndices", tmpDirPrefix + "temp.stats.unknown", sizeOfNBest);

          // ...and open it
          inStream_statsCurrIt_unknown = new FileInputStream(tmpDirPrefix + "temp.stats.unknown");
          inFile_statsCurrIt_unknown = new BufferedReader(new InputStreamReader(
              inStream_statsCurrIt_unknown, "utf8"));
        }

        // open mergedKnown file
        // newly created by the big loop above
        FileInputStream instream_statsMergedKnown = new FileInputStream(tmpDirPrefix
            + "temp.stats.mergedKnown");
        BufferedReader inFile_statsMergedKnown = new BufferedReader(new InputStreamReader(
            instream_statsMergedKnown, "utf8"));

        // num of features before observing new firing features from this iteration
        numParamsOld = numParams;

        for (int i = 0; i < numSentences; ++i) {
          // reprocess candidates from previous iterations
          for (int it = firstIt; it < iteration; ++it) {
            for (int n = 0; n <= sizeOfNBest; ++n) {
              sents_str = inFile_sents[it].readLine();
              stats_str = inFile_stats[it].readLine();

              if (sents_str.equals("||||||")) {
                n = sizeOfNBest + 1;
              } else if (!existingCandStats.containsKey(sents_str)) {
                existingCandStats.put(sents_str, stats_str);
              } // if unseen candidate
            } // for (n)
          } // for (it)

          // copy relevant portion from mergedKnown to the merged file
          String line_mergedKnown = inFile_statsMergedKnown.readLine();
          while (!line_mergedKnown.equals("||||||")) {
            outFile_statsMerged.println(line_mergedKnown);
            line_mergedKnown = inFile_statsMergedKnown.readLine();
          }

          int[] stats = new int[suffStatsCount];

          for (int n = 0; n <= sizeOfNBest; ++n) {
            sents_str = inFile_sentsCurrIt.readLine();
            feats_str = inFile_featsCurrIt.readLine();

            if (sents_str.equals("||||||")) {
              n = sizeOfNBest + 1;
            } else if (!existingCandStats.containsKey(sents_str)) {

              if (!statsCurrIt_exists) {
                stats_str = inFile_statsCurrIt_unknown.readLine();

                String[] temp_stats = stats_str.split("\\s+");
                for (int s = 0; s < suffStatsCount; ++s) {
                  stats[s] = Integer.parseInt(temp_stats[s]);
                }

                outFile_statsCurrIt.println(stats_str);
              } else {
                stats_str = inFile_statsCurrIt.readLine();

                String[] temp_stats = stats_str.split("\\s+");
                for (int s = 0; s < suffStatsCount; ++s) {
                  stats[s] = Integer.parseInt(temp_stats[s]);
                }
              }

              outFile_statsMerged.println(stats_str);

              // save feats & stats
              // System.out.println(sents_str+" "+feats_str);

              feat_hash[i].put(sents_str, feats_str);
              stats_hash[i].put(sents_str, stats_str);

              featVal_str = feats_str.split("\\s+");

              if (feats_str.indexOf('=') != -1) {
                for (String featurePair : featVal_str) {
                  String[] pair = featurePair.split("=");
                  String name = pair[0];
                  Double value = Double.parseDouble(pair[1]);
                  int featId = Vocabulary.id(name);

                  // need to identify newly fired feats here
                  // in this case currFeatVal is not given the value
                  // of the new feat, since the corresponding weight is
                  // initialized as zero anyway
                  if (featId > numParams) {
                    ++numParams;
                    lambda.add(new Double(0));
                  }
                }
              }
              existingCandStats.put(sents_str, stats_str);
              candCount[i] += 1;

              // newCandidatesAdded[iteration] += 1;
              // moved to code above detecting new candidates
            } else {
              if (statsCurrIt_exists)
                inFile_statsCurrIt.readLine();
              else {
                // write SS to outFile_statsCurrIt
                stats_str = existingCandStats.get(sents_str);
                outFile_statsCurrIt.println(stats_str);
              }
            }

          } // for (n)

          // now d = sizeUnknown_currIt[i] - 1

          if (statsCurrIt_exists)
            inFile_statsCurrIt.readLine();
          else
            outFile_statsCurrIt.println("||||||");

          existingCandStats.clear();
          totalCandidateCount += candCount[i];

          // output sentence progress
          if ((i + 1) % 500 == 0) {
            print((i + 1) + "\n" + "            ", 1);
          } else if ((i + 1) % 100 == 0) {
            print("+", 1);
          } else if ((i + 1) % 25 == 0) {
            print(".", 1);
          }

        } // for (i)

        inFile_statsMergedKnown.close();
        outFile_statsMerged.close();

        // for testing
        /*
         * int total_sent = 0; for( int i=0; i<numSentences; i++ ) {
         * System.out.println(feat_hash[i].size()+" "+candCount[i]); total_sent +=
         * feat_hash[i].size(); feat_hash[i].clear(); }
         * System.out.println("----------------total sent: "+total_sent); total_sent = 0; for( int
         * i=0; i<numSentences; i++ ) { System.out.println(stats_hash[i].size()+" "+candCount[i]);
         * total_sent += stats_hash[i].size(); stats_hash[i].clear(); }
         * System.out.println("*****************total sent: "+total_sent);
         */

        println("", 1); // finish progress line

        for (int it = firstIt; it < iteration; ++it) {
          inFile_sents[it].close();
          inFile_feats[it].close();
          inFile_stats[it].close();
        }

        inFile_sentsCurrIt.close();
        inFile_featsCurrIt.close();
        if (statsCurrIt_exists)
          inFile_statsCurrIt.close();
        else
          outFile_statsCurrIt.close();

        if (compressFiles == 1 && !statsCurrIt_exists) {
          gzipFile(tmpDirPrefix + "temp.stats.it" + iteration);
        }

        // clear temp files
        deleteFile(tmpDirPrefix + "temp.currIt.unknownCands");
        deleteFile(tmpDirPrefix + "temp.currIt.unknownIndices");
        deleteFile(tmpDirPrefix + "temp.stats.unknown");
        deleteFile(tmpDirPrefix + "temp.stats.mergedKnown");

        // cleanupMemory();

        println("Processed " + totalCandidateCount + " distinct candidates " + "(about "
            + totalCandidateCount / numSentences + " per sentence):", 1);
        for (int it = firstIt; it <= iteration; ++it) {
          println("newCandidatesAdded[it=" + it + "] = " + newCandidatesAdded[it] + " (about "
              + newCandidatesAdded[it] / numSentences + " per sentence)", 1);
        }

        println("", 1);

        println("Number of features observed so far: " + numParams);
        println("", 1);

      } catch (FileNotFoundException e) {
        System.err.println("FileNotFoundException in MIRACore.run_single_iteration(6): "
            + e.getMessage());
        System.exit(99901);
      } catch (IOException e) {
        System.err.println("IOException in MIRACore.run_single_iteration(6): " + e.getMessage());
        System.exit(99902);
      }

      // n-best list converges
      if (newCandidatesAdded[iteration] == 0) {
        if (!oneModificationPerIteration) {
          println("No new candidates added in this iteration; exiting MIRA.", 1);
          println("", 1);
          println("---  MIRA iteration #" + iteration + " ending @ " + (new Date()) + "  ---", 1);
          println("", 1);
          deleteFile(tmpDirPrefix + "temp.stats.merged");

          if (returnBest) {
            // note that bestLambda.size() <= lambda.size()
            for (int p = 1; p < bestLambda.size(); ++p)
              lambda.set(p, bestLambda.get(p));
            // and set the rest of lambda to be 0
            for (int p = 0; p < lambda.size() - bestLambda.size(); ++p)
              lambda.set(p + bestLambda.size(), new Double(0));
          }

          return null; // this means that the old values should be kept by the caller
        } else {
          println("Note: No new candidates added in this iteration.", 1);
        }
      }

      /************* start optimization **************/

      /*
       * for( int v=1; v<initialLambda[1].length; v++ ) System.out.print(initialLambda[1][v]+" ");
       * System.exit(0);
       */

      Optimizer.sentNum = numSentences; // total number of training sentences
      Optimizer.needShuffle = needShuffle;
      Optimizer.miraIter = miraIter;
      Optimizer.oraSelectMode = oraSelectMode;
      Optimizer.predSelectMode = predSelectMode;
      Optimizer.runPercep = runPercep;
      Optimizer.C = C;
      Optimizer.needAvg = needAvg;
      // Optimizer.sentForScale = sentForScale;
      Optimizer.scoreRatio = scoreRatio;
      Optimizer.evalMetric = evalMetric;
      Optimizer.normalizationOptions = normalizationOptions;
      Optimizer.needScale = needScale;

      // if need to use bleu stats history
      if (iteration == 1) {
        if (evalMetric.get_metricName().equals("BLEU") && usePseudoBleu) {
          Optimizer.initBleuHistory(numSentences, evalMetric.get_suffStatsCount());
          Optimizer.usePseudoBleu = usePseudoBleu;
          Optimizer.R = R;
        }
        if (evalMetric.get_metricName().equals("TER-BLEU") && usePseudoBleu) {
          Optimizer.initBleuHistory(numSentences, evalMetric.get_suffStatsCount() - 2); // Stats
                                                                                        // count of
                                                                                        // TER=2
          Optimizer.usePseudoBleu = usePseudoBleu;
          Optimizer.R = R;
        }
      }

      Vector<String> output = new Vector<String>();

      // note: initialLambda[] has length = numParamsOld
      // augmented with new feature weights, initial values are 0
      double[] initialLambdaNew = new double[1 + numParams];
      System.arraycopy(initialLambda, 1, initialLambdaNew, 1, numParamsOld);

      // finalLambda[] has length = numParams (considering new features)
      double[] finalLambda = new double[1 + numParams];

      Optimizer opt = new Optimizer(output, isOptimizable, initialLambdaNew, feat_hash, stats_hash);
      finalLambda = opt.runOptimizer();

      if (returnBest) {
        double metricScore = opt.getMetricScore();
        if (!evalMetric.getToBeMinimized()) {
          if (metricScore > prevMetricScore) {
            prevMetricScore = metricScore;
            for (int p = 1; p < bestLambda.size(); ++p)
              bestLambda.set(p, finalLambda[p]);
            if (1 + numParams > bestLambda.size()) {
              for (int p = bestLambda.size(); p <= numParams; ++p)
                bestLambda.add(p, finalLambda[p]);
            }
          }
        } else {
          if (metricScore < prevMetricScore) {
            prevMetricScore = metricScore;
            for (int p = 1; p < bestLambda.size(); ++p)
              bestLambda.set(p, finalLambda[p]);
            if (1 + numParams > bestLambda.size()) {
              for (int p = bestLambda.size(); p <= numParams; ++p)
                bestLambda.add(p, finalLambda[p]);
            }
          }
        }
      }

      // System.out.println(finalLambda.length);
      // for( int i=0; i<finalLambda.length-1; i++ )
      // System.out.println(finalLambda[i+1]);

      /************* end optimization **************/

      for (int i = 0; i < output.size(); i++)
        println(output.get(i));

      // check if any parameter has been updated
      boolean anyParamChanged = false;
      boolean anyParamChangedSignificantly = false;

      for (int c = 1; c <= numParams; ++c) {
        if (finalLambda[c] != lambda.get(c)) {
          anyParamChanged = true;
        }
        if (Math.abs(finalLambda[c] - lambda.get(c)) > stopSigValue) {
          anyParamChangedSignificantly = true;
        }
      }

      // System.arraycopy(finalLambda,1,lambda,1,numParams);

      println("---  MIRA iteration #" + iteration + " ending @ " + (new Date()) + "  ---", 1);
      println("", 1);

      if (!anyParamChanged) {
        println("No parameter value changed in this iteration; exiting MIRA.", 1);
        println("", 1);
        break; // exit for (iteration) loop preemptively
      }

      // was an early stopping criterion satisfied?
      boolean critSatisfied = false;
      if (!anyParamChangedSignificantly && stopSigValue >= 0) {
        println("Note: No parameter value changed significantly " + "(i.e. by more than "
            + stopSigValue + ") in this iteration.", 1);
        critSatisfied = true;
      }

      if (critSatisfied) {
        ++earlyStop;
        println("", 1);
      } else {
        earlyStop = 0;
      }

      // if min number of iterations executed, investigate if early exit should happen
      if (iteration >= minIts && earlyStop >= stopMinIts) {
        println("Some early stopping criteria has been observed " + "in " + stopMinIts
            + " consecutive iterations; exiting MIRA.", 1);
        println("", 1);
<<<<<<< HEAD

        if (returnBest) {
          for (int f = 1; f <= numParams; ++f)
            lambda.set(f, bestLambda.get(f));
        } else {
          for (int f = 1; f <= numParams; ++f)
            lambda.set(f, finalLambda[f]);
        }
=======
	
	if ( returnBest ) {
	    for ( int f = 1; f <= bestLambda.size()-1; ++f )
		lambda.set(f, bestLambda.get(f));
	} else {
	    for ( int f = 1; f <= numParams; ++f )
		lambda.set(f, finalLambda[f]);
	}
>>>>>>> b966cd85

        break; // exit for (iteration) loop preemptively
      }

      // if max number of iterations executed, exit
      if (iteration >= maxIts) {
        println("Maximum number of MIRA iterations reached; exiting MIRA.", 1);
        println("", 1);

<<<<<<< HEAD
        if (returnBest) {
          for (int f = 1; f <= numParams; ++f)
            lambda.set(f, bestLambda.get(f));
        } else {
          for (int f = 1; f <= numParams; ++f)
            lambda.set(f, finalLambda[f]);
        }
=======
	if ( returnBest ) {
	    for ( int f = 1; f <= bestLambda.size()-1; ++f )
		lambda.set(f, bestLambda.get(f));
	} else {
	    for ( int f = 1; f <= numParams; ++f )
		lambda.set(f, finalLambda[f]);
	}
>>>>>>> b966cd85

        break; // exit for (iteration) loop
      }

      // use the new wt vector to decode the next iteration
      // (interpolation with previous wt vector)
      double interCoef = 1.0; // no interpolation for now
      for (int i = 1; i <= numParams; i++)
        lambda.set(i, interCoef * finalLambda[i] + (1 - interCoef) * lambda.get(i).doubleValue());

      println("Next iteration will decode with lambda: " + lambdaToString(lambda), 1);
      println("", 1);

      // printMemoryUsage();
      for (int i = 0; i < numSentences; ++i) {
        suffStats_array[i].clear();
      }
      // cleanupMemory();
      // println("",2);

      retA[2] = 0; // i.e. this should NOT be the last iteration
      done = true;

    } // while (!done) // NOTE: this "loop" will only be carried out once

    // delete .temp.stats.merged file, since it is not needed in the next
    // iteration (it will be recreated from scratch)
    deleteFile(tmpDirPrefix + "temp.stats.merged");

    retA[0] = FINAL_score;
    retA[1] = earlyStop;
    return retA;

  } // run_single_iteration

  private String lambdaToString(ArrayList<Double> lambdaA) {
    String retStr = "{";
    int featToPrint = numParams > 15 ? 15 : numParams;
    // print at most the first 15 features

    retStr += "(listing the first " + featToPrint + " lambdas)";
    for (int c = 1; c <= featToPrint - 1; ++c) {
      retStr += "" + String.format("%.4f", lambdaA.get(c).doubleValue()) + ", ";
    }
    retStr += "" + String.format("%.4f", lambdaA.get(numParams).doubleValue()) + "}";

    return retStr;
  }

  private String[] run_decoder(int iteration) {
    String[] retSA = new String[2];

    // retsa saves the output file name(nbest-file)
    // and the decoder type

    // [0] name of file to be processed
    // [1] indicates how the output file was obtained:
    // 1: external decoder
    // 2: fake decoder
    // 3: internal decoder

    // use fake decoder
    if (fakeFileNameTemplate != null
        && fileExists(fakeFileNamePrefix + iteration + fakeFileNameSuffix)) {
      String fakeFileName = fakeFileNamePrefix + iteration + fakeFileNameSuffix;
      println("Not running decoder; using " + fakeFileName + " instead.", 1);
      /*
       * if (fakeFileName.endsWith(".gz")) { copyFile(fakeFileName,decoderOutFileName+".gz");
       * gunzipFile(decoderOutFileName+".gz"); } else { copyFile(fakeFileName,decoderOutFileName); }
       */
      retSA[0] = fakeFileName;
      retSA[1] = "2";

    } else {
      println("Running external decoder...", 1);

      try {
        ArrayList<String> cmd = new ArrayList<String>();
        cmd.add(decoderCommandFileName);

        if (passIterationToDecoder)
          cmd.add(Integer.toString(iteration));

        ProcessBuilder pb = new ProcessBuilder(cmd);
        // this merges the error and output streams of the subprocess
        pb.redirectErrorStream(true);
        Process p = pb.start();

        // capture the sub-command's output
        new StreamGobbler(p.getInputStream(), decVerbosity).start();

        int decStatus = p.waitFor();
        if (decStatus != validDecoderExitValue) {
          println("Call to decoder returned " + decStatus + "; was expecting "
              + validDecoderExitValue + ".");
          System.exit(30);
        }
      } catch (IOException e) {
        System.err.println("IOException in MIRACore.run_decoder(int): " + e.getMessage());
        System.exit(99902);
      } catch (InterruptedException e) {
        System.err.println("InterruptedException in MIRACore.run_decoder(int): " + e.getMessage());
        System.exit(99903);
      }

      retSA[0] = decoderOutFileName;
      retSA[1] = "1";

    }

    return retSA;
  }

  private void produceTempFiles(String nbestFileName, int iteration) {
    try {
      String sentsFileName = tmpDirPrefix + "temp.sents.it" + iteration;
      String featsFileName = tmpDirPrefix + "temp.feats.it" + iteration;

      FileOutputStream outStream_sents = new FileOutputStream(sentsFileName, false);
      OutputStreamWriter outStreamWriter_sents = new OutputStreamWriter(outStream_sents, "utf8");
      BufferedWriter outFile_sents = new BufferedWriter(outStreamWriter_sents);

      PrintWriter outFile_feats = new PrintWriter(featsFileName);

      InputStream inStream_nbest = null;
      if (nbestFileName.endsWith(".gz")) {
        inStream_nbest = new GZIPInputStream(new FileInputStream(nbestFileName));
      } else {
        inStream_nbest = new FileInputStream(nbestFileName);
      }
      BufferedReader inFile_nbest = new BufferedReader(
          new InputStreamReader(inStream_nbest, "utf8"));

      String line; // , prevLine;
      String candidate_str = "";
      String feats_str = "";

      int i = 0;
      int n = 0;
      line = inFile_nbest.readLine();

      while (line != null) {

        /*
         * line format:
         * 
         * i ||| words of candidate translation . ||| feat-1_val feat-2_val ... feat-numParams_val
         * .*
         */

        // in a well formed file, we'd find the nth candidate for the ith sentence

        int read_i = Integer.parseInt((line.substring(0, line.indexOf("|||"))).trim());

        if (read_i != i) {
          writeLine("||||||", outFile_sents);
          outFile_feats.println("||||||");
          n = 0;
          ++i;
        }

        line = (line.substring(line.indexOf("|||") + 3)).trim(); // get rid of initial text

        candidate_str = (line.substring(0, line.indexOf("|||"))).trim();
        feats_str = (line.substring(line.indexOf("|||") + 3)).trim();
        // get rid of candidate string

        int junk_i = feats_str.indexOf("|||");
        if (junk_i >= 0) {
          feats_str = (feats_str.substring(0, junk_i)).trim();
        }

        writeLine(normalize(candidate_str, textNormMethod), outFile_sents);
        outFile_feats.println(feats_str);

        ++n;
        if (n == sizeOfNBest) {
          writeLine("||||||", outFile_sents);
          outFile_feats.println("||||||");
          n = 0;
          ++i;
        }

        line = inFile_nbest.readLine();
      }

      if (i != numSentences) { // last sentence had too few candidates
        writeLine("||||||", outFile_sents);
        outFile_feats.println("||||||");
      }

      inFile_nbest.close();
      outFile_sents.close();
      outFile_feats.close();

      if (compressFiles == 1) {
        gzipFile(sentsFileName);
        gzipFile(featsFileName);
      }

    } catch (FileNotFoundException e) {
      System.err.println("FileNotFoundException in MIRACore.produceTempFiles(int): "
          + e.getMessage());
      System.exit(99901);
    } catch (IOException e) {
      System.err.println("IOException in MIRACore.produceTempFiles(int): " + e.getMessage());
      System.exit(99902);
    }

  }

  private void createConfigFile(ArrayList<Double> params, String cfgFileName,
      String templateFileName) {
    try {
      // i.e. create cfgFileName, which is similar to templateFileName, but with
      // params[] as parameter values

      BufferedReader inFile = new BufferedReader(new FileReader(templateFileName));
      PrintWriter outFile = new PrintWriter(cfgFileName);

      BufferedReader inFeatDefFile = null;
      PrintWriter outFeatDefFile = null;
      int origFeatNum = 0; // feat num in the template file

      String line = inFile.readLine();
      while (line != null) {
        int c_match = -1;
        for (int c = 1; c <= numParams; ++c) {
          if (line.startsWith(Vocabulary.word(c) + " ")) {
            c_match = c;
            ++origFeatNum;
            break;
          }
        }

        if (c_match == -1) {
          outFile.println(line);
        } else {
          if (Math.abs(params.get(c_match).doubleValue()) > 1e-20)
            outFile.println(Vocabulary.word(c_match) + " " + params.get(c_match));
        }

        line = inFile.readLine();
      }

      // now append weights of new features
      for (int c = origFeatNum + 1; c <= numParams; ++c) {
        if (Math.abs(params.get(c).doubleValue()) > 1e-20)
          outFile.println(Vocabulary.word(c) + " " + params.get(c));
      }

      inFile.close();
      outFile.close();
    } catch (IOException e) {
      System.err.println("IOException in MIRACore.createConfigFile(double[],String,String): "
          + e.getMessage());
      System.exit(99902);
    }
  }

  private void processParamFile() {
    // process parameter file
    Scanner inFile_init = null;
    try {
      inFile_init = new Scanner(new FileReader(paramsFileName));
    } catch (FileNotFoundException e) {
      System.err.println("FileNotFoundException in MIRACore.processParamFile(): " + e.getMessage());
      System.exit(99901);
    }

    String dummy = "";

    // initialize lambda[] and other related arrays
    for (int c = 1; c <= numParams; ++c) {
      // skip parameter name
      while (!dummy.equals("|||")) {
        dummy = inFile_init.next();
      }

      // read default value
      lambda.set(c, inFile_init.nextDouble());
      defaultLambda[c] = lambda.get(c).doubleValue();

      // read isOptimizable
      dummy = inFile_init.next();
      if (dummy.equals("Opt")) {
        isOptimizable[c] = true;
      } else if (dummy.equals("Fix")) {
        isOptimizable[c] = false;
      } else {
        println("Unknown isOptimizable string " + dummy + " (must be either Opt or Fix)");
        System.exit(21);
      }

      // MIRA always skips the next two values, which are used by MERT to define the lower and upper
      // bounds of values to try during line search
      dummy = inFile_init.next();
      dummy = inFile_init.next();

      if (!isOptimizable[c]) { // skip next two values
        dummy = inFile_init.next();
        dummy = inFile_init.next();
      } else {
        // set minRandValue[c] and maxRandValue[c] (range for random values)
        dummy = inFile_init.next();
        if (dummy.equals("-Inf") || dummy.equals("+Inf")) {
          println("minRandValue[" + c + "] cannot be -Inf or +Inf!");
          System.exit(21);
        } else {
          minRandValue[c] = Double.parseDouble(dummy);
        }

        dummy = inFile_init.next();
        if (dummy.equals("-Inf") || dummy.equals("+Inf")) {
          println("maxRandValue[" + c + "] cannot be -Inf or +Inf!");
          System.exit(21);
        } else {
          maxRandValue[c] = Double.parseDouble(dummy);
        }

        // check for illogical values
        if (minRandValue[c] > maxRandValue[c]) {
          println("minRandValue[" + c + "]=" + minRandValue[c] + " > " + maxRandValue[c]
              + "=maxRandValue[" + c + "]!");
          System.exit(21);
        }

        // check for odd values
        if (minRandValue[c] == maxRandValue[c]) {
          println("Warning: lambda[" + c + "] has " + "minRandValue = maxRandValue = "
              + minRandValue[c] + ".", 1);
        }
      } // if (!isOptimizable[c])

      /*
       * precision[c] = inFile_init.nextDouble(); if (precision[c] < 0) { println("precision[" + c +
       * "]=" + precision[c] + " < 0!  Must be non-negative."); System.exit(21); }
       */

    }

    // set normalizationOptions[]
    String origLine = "";
    while (origLine != null && origLine.length() == 0) {
      origLine = inFile_init.nextLine();
    }

    // How should a lambda[] vector be normalized (before decoding)?
    // nO[0] = 0: no normalization
    // nO[0] = 1: scale so that parameter nO[2] has absolute value nO[1]
    // nO[0] = 2: scale so that the maximum absolute value is nO[1]
    // nO[0] = 3: scale so that the minimum absolute value is nO[1]
    // nO[0] = 4: scale so that the L-nO[1] norm equals nO[2]

    // normalization = none
    // normalization = absval 1 lm
    // normalization = maxabsval 1
    // normalization = minabsval 1
    // normalization = LNorm 2 1

    dummy = (origLine.substring(origLine.indexOf("=") + 1)).trim();
    String[] dummyA = dummy.split("\\s+");

    if (dummyA[0].equals("none")) {
      normalizationOptions[0] = 0;
    } else if (dummyA[0].equals("absval")) {
      normalizationOptions[0] = 1;
      normalizationOptions[1] = Double.parseDouble(dummyA[1]);
      String pName = dummyA[2];
      for (int i = 3; i < dummyA.length; ++i) { // in case parameter name has multiple words
        pName = pName + " " + dummyA[i];
      }
      normalizationOptions[2] = Vocabulary.id(pName);

      if (normalizationOptions[1] <= 0) {
        println("Value for the absval normalization method must be positive.");
        System.exit(21);
      }
      if (normalizationOptions[2] == 0) {
        println("Unrecognized feature name " + normalizationOptions[2]
            + " for absval normalization method.", 1);
        System.exit(21);
      }
    } else if (dummyA[0].equals("maxabsval")) {
      normalizationOptions[0] = 2;
      normalizationOptions[1] = Double.parseDouble(dummyA[1]);
      if (normalizationOptions[1] <= 0) {
        println("Value for the maxabsval normalization method must be positive.");
        System.exit(21);
      }
    } else if (dummyA[0].equals("minabsval")) {
      normalizationOptions[0] = 3;
      normalizationOptions[1] = Double.parseDouble(dummyA[1]);
      if (normalizationOptions[1] <= 0) {
        println("Value for the minabsval normalization method must be positive.");
        System.exit(21);
      }
    } else if (dummyA[0].equals("LNorm")) {
      normalizationOptions[0] = 4;
      normalizationOptions[1] = Double.parseDouble(dummyA[1]);
      normalizationOptions[2] = Double.parseDouble(dummyA[2]);
      if (normalizationOptions[1] <= 0 || normalizationOptions[2] <= 0) {
        println("Both values for the LNorm normalization method must be positive.");
        System.exit(21);
      }
    } else {
      println("Unrecognized normalization method " + dummyA[0] + "; "
          + "must be one of none, absval, maxabsval, and LNorm.");
      System.exit(21);
    } // if (dummyA[0])

    inFile_init.close();
  } // processParamFile()

  private void processDocInfo() {
    // sets numDocuments and docOfSentence[]
    docOfSentence = new int[numSentences];

    if (docInfoFileName == null) {
      for (int i = 0; i < numSentences; ++i)
        docOfSentence[i] = 0;
      numDocuments = 1;
    } else {

      try {

        // 4 possible formats:
        // 1) List of numbers, one per document, indicating # sentences in each document.
        // 2) List of "docName size" pairs, one per document, indicating name of document and #
        // sentences.
        // 3) List of docName's, one per sentence, indicating which doument each sentence belongs
        // to.
        // 4) List of docName_number's, one per sentence, indicating which doument each sentence
        // belongs to,
        // and its order in that document. (can also use '-' instead of '_')

        int docInfoSize = countNonEmptyLines(docInfoFileName);

        if (docInfoSize < numSentences) { // format #1 or #2
          numDocuments = docInfoSize;
          int i = 0;

          BufferedReader inFile = new BufferedReader(new FileReader(docInfoFileName));
          String line = inFile.readLine();
          boolean format1 = (!(line.contains(" ")));

          for (int doc = 0; doc < numDocuments; ++doc) {

            if (doc != 0)
              line = inFile.readLine();

            int docSize = 0;
            if (format1) {
              docSize = Integer.parseInt(line);
            } else {
              docSize = Integer.parseInt(line.split("\\s+")[1]);
            }

            for (int i2 = 1; i2 <= docSize; ++i2) {
              docOfSentence[i] = doc;
              ++i;
            }

          }

          // now i == numSentences

          inFile.close();

        } else if (docInfoSize == numSentences) { // format #3 or #4

          boolean format3 = false;

          HashSet<String> seenStrings = new HashSet<String>();
          BufferedReader inFile = new BufferedReader(new FileReader(docInfoFileName));
          for (int i = 0; i < numSentences; ++i) {
            // set format3 = true if a duplicate is found
            String line = inFile.readLine();
            if (seenStrings.contains(line))
              format3 = true;
            seenStrings.add(line);
          }

          inFile.close();

          HashSet<String> seenDocNames = new HashSet<String>();
          HashMap<String, Integer> docOrder = new HashMap<String, Integer>();
          // maps a document name to the order (0-indexed) in which it was seen

          inFile = new BufferedReader(new FileReader(docInfoFileName));
          for (int i = 0; i < numSentences; ++i) {
            String line = inFile.readLine();

            String docName = "";
            if (format3) {
              docName = line;
            } else {
              int sep_i = Math.max(line.lastIndexOf('_'), line.lastIndexOf('-'));
              docName = line.substring(0, sep_i);
            }

            if (!seenDocNames.contains(docName)) {
              seenDocNames.add(docName);
              docOrder.put(docName, seenDocNames.size() - 1);
            }

            int docOrder_i = docOrder.get(docName);

            docOfSentence[i] = docOrder_i;

          }

          inFile.close();

          numDocuments = seenDocNames.size();

        } else { // badly formatted

        }

      } catch (FileNotFoundException e) {
        System.err.println("FileNotFoundException in MIRACore.processDocInfo(): " + e.getMessage());
        System.exit(99901);
      } catch (IOException e) {
        System.err.println("IOException in MIRACore.processDocInfo(): " + e.getMessage());
        System.exit(99902);
      }
    }

  }

  private boolean copyFile(String origFileName, String newFileName) {
    try {
      File inputFile = new File(origFileName);
      File outputFile = new File(newFileName);

      InputStream in = new FileInputStream(inputFile);
      OutputStream out = new FileOutputStream(outputFile);

      byte[] buffer = new byte[1024];
      int len;
      while ((len = in.read(buffer)) > 0) {
        out.write(buffer, 0, len);
      }
      in.close();
      out.close();

      /*
       * InputStream inStream = new FileInputStream(new File(origFileName)); BufferedReader inFile =
       * new BufferedReader(new InputStreamReader(inStream, "utf8"));
       * 
       * FileOutputStream outStream = new FileOutputStream(newFileName, false); OutputStreamWriter
       * outStreamWriter = new OutputStreamWriter(outStream, "utf8"); BufferedWriter outFile = new
       * BufferedWriter(outStreamWriter);
       * 
       * String line; while(inFile.ready()) { line = inFile.readLine(); writeLine(line, outFile); }
       * 
       * inFile.close(); outFile.close();
       */
      return true;
    } catch (FileNotFoundException e) {
      System.err.println("FileNotFoundException in MIRACore.copyFile(String,String): "
          + e.getMessage());
      return false;
    } catch (IOException e) {
      System.err.println("IOException in MIRACore.copyFile(String,String): " + e.getMessage());
      return false;
    }
  }

  private void renameFile(String origFileName, String newFileName) {
    if (fileExists(origFileName)) {
      deleteFile(newFileName);
      File oldFile = new File(origFileName);
      File newFile = new File(newFileName);
      if (!oldFile.renameTo(newFile)) {
        println("Warning: attempt to rename " + origFileName + " to " + newFileName
            + " was unsuccessful!", 1);
      }
    } else {
      println("Warning: file " + origFileName + " does not exist! (in MIRACore.renameFile)", 1);
    }
  }

  private void deleteFile(String fileName) {
    if (fileExists(fileName)) {
      File fd = new File(fileName);
      if (!fd.delete()) {
        println("Warning: attempt to delete " + fileName + " was unsuccessful!", 1);
      }
    }
  }

  private void writeLine(String line, BufferedWriter writer) throws IOException {
    writer.write(line, 0, line.length());
    writer.newLine();
    writer.flush();
  }

  // need to re-write to handle different forms of lambda
  public void finish() {
    if (myDecoder != null) {
      myDecoder.cleanUp();
    }

    // create config file with final values
    createConfigFile(lambda, decoderConfigFileName + ".MIRA.final", decoderConfigFileName
        + ".MIRA.orig");

    // delete current decoder config file and decoder output
    deleteFile(decoderConfigFileName);
    deleteFile(decoderOutFileName);

    // restore original name for config file (name was changed
    // in initialize() so it doesn't get overwritten)
    renameFile(decoderConfigFileName + ".MIRA.orig", decoderConfigFileName);

    if (finalLambdaFileName != null) {
      try {
        PrintWriter outFile_lambdas = new PrintWriter(finalLambdaFileName);
        for (int c = 1; c <= numParams; ++c) {
          outFile_lambdas.println(Vocabulary.word(c) + " ||| " + lambda.get(c).doubleValue());
        }
        outFile_lambdas.close();

      } catch (IOException e) {
        System.err.println("IOException in MIRACore.finish(): " + e.getMessage());
        System.exit(99902);
      }
    }

  }

  private String[] cfgFileToArgsArray(String fileName) {
    checkFile(fileName);

    Vector<String> argsVector = new Vector<String>();

    BufferedReader inFile = null;
    try {
      inFile = new BufferedReader(new FileReader(fileName));
      String line, origLine;
      do {
        line = inFile.readLine();
        origLine = line; // for error reporting purposes

        if (line != null && line.length() > 0 && line.charAt(0) != '#') {

          if (line.indexOf("#") != -1) { // discard comment
            line = line.substring(0, line.indexOf("#"));
          }

          line = line.trim();

          // now line should look like "-xxx XXX"

          /*
           * OBSOLETE MODIFICATION //SPECIAL HANDLING FOR MIRA CLASSIFIER PARAMETERS String[] paramA
           * = line.split("\\s+");
           * 
           * if( paramA[0].equals("-classifierParams") ) { String classifierParam = ""; for(int p=1;
           * p<=paramA.length-1; p++) classifierParam += paramA[p]+" ";
           * 
           * if(paramA.length>=2) { String[] tmpParamA = new String[2]; tmpParamA[0] = paramA[0];
           * tmpParamA[1] = classifierParam; paramA = tmpParamA; } else {
           * println("Malformed line in config file:"); println(origLine); System.exit(70); } }//END
           * MODIFICATION
           */

          // cmu modification(from meteor for zmert)
          // Parse args
          ArrayList<String> argList = new ArrayList<String>();
          StringBuilder arg = new StringBuilder();
          boolean quoted = false;
          for (int i = 0; i < line.length(); i++) {
            if (Character.isWhitespace(line.charAt(i))) {
              if (quoted)
                arg.append(line.charAt(i));
              else if (arg.length() > 0) {
                argList.add(arg.toString());
                arg = new StringBuilder();
              }
            } else if (line.charAt(i) == '\'') {
              if (quoted) {
                argList.add(arg.toString());
                arg = new StringBuilder();
              }
              quoted = !quoted;
            } else
              arg.append(line.charAt(i));
          }
          if (arg.length() > 0)
            argList.add(arg.toString());
          // Create paramA
          String[] paramA = new String[argList.size()];
          for (int i = 0; i < paramA.length; paramA[i] = argList.get(i++))
            ;
          // END CMU MODIFICATION

          if (paramA.length == 2 && paramA[0].charAt(0) == '-') {
            argsVector.add(paramA[0]);
            argsVector.add(paramA[1]);
          } else if (paramA.length > 2 && (paramA[0].equals("-m") || paramA[0].equals("-docSet"))) {
            // -m (metricName), -docSet are allowed to have extra optinos
            for (int opt = 0; opt < paramA.length; ++opt) {
              argsVector.add(paramA[opt]);
            }
          } else {
            println("Malformed line in config file:");
            println(origLine);
            System.exit(70);
          }

        }
      } while (line != null);

      inFile.close();
    } catch (FileNotFoundException e) {
      println("MIRA configuration file " + fileName + " was not found!");
      System.err.println("FileNotFoundException in MIRACore.cfgFileToArgsArray(String): "
          + e.getMessage());
      System.exit(99901);
    } catch (IOException e) {
      System.err.println("IOException in MIRACore.cfgFileToArgsArray(String): " + e.getMessage());
      System.exit(99902);
    }

    String[] argsArray = new String[argsVector.size()];

    for (int i = 0; i < argsVector.size(); ++i) {
      argsArray[i] = argsVector.elementAt(i);
    }

    return argsArray;
  }

  private void processArgsArray(String[] args) {
    processArgsArray(args, true);
  }

  private void processArgsArray(String[] args, boolean firstTime) {
    /* set default values */
    // Relevant files
    dirPrefix = null;
    sourceFileName = null;
    refFileName = "reference.txt";
    refsPerSen = 1;
    textNormMethod = 1;
    paramsFileName = "params.txt";
    docInfoFileName = null;
    finalLambdaFileName = null;
    // MERT specs
    metricName = "BLEU";
    metricName_display = metricName;
    metricOptions = new String[2];
    metricOptions[0] = "4";
    metricOptions[1] = "closest";
    docSubsetInfo = new int[7];
    docSubsetInfo[0] = 0;
    maxMERTIterations = 20;
    prevMERTIterations = 20;
    minMERTIterations = 5;
    stopMinIts = 3;
    stopSigValue = -1;
    //
    // /* possibly other early stopping criteria here */
    //
    numOptThreads = 1;
    saveInterFiles = 3;
    compressFiles = 0;
    oneModificationPerIteration = false;
    randInit = false;
    seed = System.currentTimeMillis();
    // useDisk = 2;
    // Decoder specs
    decoderCommandFileName = null;
    passIterationToDecoder = false;
    decoderOutFileName = "output.nbest";
    validDecoderExitValue = 0;
    decoderConfigFileName = "dec_cfg.txt";
    sizeOfNBest = 100;
    fakeFileNameTemplate = null;
    fakeFileNamePrefix = null;
    fakeFileNameSuffix = null;
    // Output specs
    verbosity = 1;
    decVerbosity = 0;

    int i = 0;

    while (i < args.length) {
      String option = args[i];
      // Relevant files
      if (option.equals("-dir")) {
        dirPrefix = args[i + 1];
      } else if (option.equals("-s")) {
        sourceFileName = args[i + 1];
      } else if (option.equals("-r")) {
        refFileName = args[i + 1];
      } else if (option.equals("-rps")) {
        refsPerSen = Integer.parseInt(args[i + 1]);
        if (refsPerSen < 1) {
          println("refsPerSen must be positive.");
          System.exit(10);
        }
      } else if (option.equals("-txtNrm")) {
        textNormMethod = Integer.parseInt(args[i + 1]);
        if (textNormMethod < 0 || textNormMethod > 4) {
          println("textNormMethod should be between 0 and 4");
          System.exit(10);
        }
      } else if (option.equals("-p")) {
        paramsFileName = args[i + 1];
      } else if (option.equals("-docInfo")) {
        docInfoFileName = args[i + 1];
      } else if (option.equals("-fin")) {
        finalLambdaFileName = args[i + 1];
        // MERT specs
      } else if (option.equals("-m")) {
        metricName = args[i + 1];
        metricName_display = metricName;
        if (EvaluationMetric.knownMetricName(metricName)) {
          int optionCount = EvaluationMetric.metricOptionCount(metricName);
          metricOptions = new String[optionCount];
          for (int opt = 0; opt < optionCount; ++opt) {
            metricOptions[opt] = args[i + opt + 2];
          }
          i += optionCount;
        } else {
          println("Unknown metric name " + metricName + ".");
          System.exit(10);
        }
      } else if (option.equals("-docSet")) {
        String method = args[i + 1];

        if (method.equals("all")) {
          docSubsetInfo[0] = 0;
          i += 0;
        } else if (method.equals("bottom")) {
          String a = args[i + 2];
          if (a.endsWith("d")) {
            docSubsetInfo[0] = 1;
            a = a.substring(0, a.indexOf("d"));
          } else {
            docSubsetInfo[0] = 2;
            a = a.substring(0, a.indexOf("%"));
          }
          docSubsetInfo[5] = Integer.parseInt(a);
          i += 1;
        } else if (method.equals("top")) {
          String a = args[i + 2];
          if (a.endsWith("d")) {
            docSubsetInfo[0] = 3;
            a = a.substring(0, a.indexOf("d"));
          } else {
            docSubsetInfo[0] = 4;
            a = a.substring(0, a.indexOf("%"));
          }
          docSubsetInfo[5] = Integer.parseInt(a);
          i += 1;
        } else if (method.equals("window")) {
          String a1 = args[i + 2];
          a1 = a1.substring(0, a1.indexOf("d")); // size of window
          String a2 = args[i + 4];
          if (a2.indexOf("p") > 0) {
            docSubsetInfo[0] = 5;
            a2 = a2.substring(0, a2.indexOf("p"));
          } else {
            docSubsetInfo[0] = 6;
            a2 = a2.substring(0, a2.indexOf("r"));
          }
          docSubsetInfo[5] = Integer.parseInt(a1);
          docSubsetInfo[6] = Integer.parseInt(a2);
          i += 3;
        } else {
          println("Unknown docSet method " + method + ".");
          System.exit(10);
        }
      } else if (option.equals("-maxIt")) {
        maxMERTIterations = Integer.parseInt(args[i + 1]);
        if (maxMERTIterations < 1) {
          println("maxIt must be positive.");
          System.exit(10);
        }
      } else if (option.equals("-minIt")) {
        minMERTIterations = Integer.parseInt(args[i + 1]);
        if (minMERTIterations < 1) {
          println("minIt must be positive.");
          System.exit(10);
        }
      } else if (option.equals("-prevIt")) {
        prevMERTIterations = Integer.parseInt(args[i + 1]);
        if (prevMERTIterations < 0) {
          println("prevIt must be non-negative.");
          System.exit(10);
        }
      } else if (option.equals("-stopIt")) {
        stopMinIts = Integer.parseInt(args[i + 1]);
        if (stopMinIts < 1) {
          println("stopIts must be positive.");
          System.exit(10);
        }
      } else if (option.equals("-stopSig")) {
        stopSigValue = Double.parseDouble(args[i + 1]);
      }
      //
      // /* possibly other early stopping criteria here */
      //
      else if (option.equals("-thrCnt")) {
        numOptThreads = Integer.parseInt(args[i + 1]);
        if (numOptThreads < 1) {
          println("threadCount must be positive.");
          System.exit(10);
        }
      } else if (option.equals("-save")) {
        saveInterFiles = Integer.parseInt(args[i + 1]);
        if (saveInterFiles < 0 || saveInterFiles > 3) {
          println("save should be between 0 and 3");
          System.exit(10);
        }
      } else if (option.equals("-compress")) {
        compressFiles = Integer.parseInt(args[i + 1]);
        if (compressFiles < 0 || compressFiles > 1) {
          println("compressFiles should be either 0 or 1");
          System.exit(10);
        }
      } else if (option.equals("-opi")) {
        int opi = Integer.parseInt(args[i + 1]);
        if (opi == 1) {
          oneModificationPerIteration = true;
        } else if (opi == 0) {
          oneModificationPerIteration = false;
        } else {
          println("oncePerIt must be either 0 or 1.");
          System.exit(10);
        }
      } else if (option.equals("-rand")) {
        int rand = Integer.parseInt(args[i + 1]);
        if (rand == 1) {
          randInit = true;
        } else if (rand == 0) {
          randInit = false;
        } else {
          println("randInit must be either 0 or 1.");
          System.exit(10);
        }
      } else if (option.equals("-seed")) {
        if (args[i + 1].equals("time")) {
          seed = System.currentTimeMillis();
        } else {
          seed = Long.parseLong(args[i + 1]);
        }
      }
      /*
       * else if (option.equals("-ud")) { useDisk = Integer.parseInt(args[i+1]); if (useDisk < 0 ||
       * useDisk > 2) { println("useDisk should be between 0 and 2"); System.exit(10); } }
       */

      // for mira:
      else if (option.equals("-needShuffle")) {
        int shuffle = Integer.parseInt(args[i + 1]);
        if (shuffle == 1)
          needShuffle = true;
        else if (shuffle == 0)
          needShuffle = false;
        else {
          println("-needShuffle must be either 0 or 1.");
          System.exit(10);
        }
      }
      // average weights after each epoch or not
      else if (option.equals("-needAvg")) {
        int avg = Integer.parseInt(args[i + 1]);
        if (avg == 1)
          needAvg = true;
        else if (avg == 0)
          needAvg = false;
        else {
          println("-needAvg must be either 0 or 1.");
          System.exit(10);
        }
      }
      // return the best weight during tuning or not
      else if (option.equals("-returnBest")) {
        int retBest = Integer.parseInt(args[i + 1]);
        if (retBest == 1)
          returnBest = true;
        else if (retBest == 0)
          returnBest = false;
        else {
          println("-returnBest must be either 0 or 1.");
          System.exit(10);
        }
      }
      // run perceptron or not
      else if (option.equals("-runPercep")) {
        int per = Integer.parseInt(args[i + 1]);
        if (per == 1)
          runPercep = true;
        else if (per == 0)
          runPercep = false;
        else {
          println("-runPercep must be either 0 or 1.");
          System.exit(10);
        }
      }
      // oracle selection mode
      else if (option.equals("-oracleSelection")) {
        oraSelectMode = Integer.parseInt(args[i + 1]);
      }
      // prediction selection mode
      else if (option.equals("-predictionSelection")) {
        predSelectMode = Integer.parseInt(args[i + 1]);
      }
      // MIRA internal iterations
      else if (option.equals("-miraIter")) {
        miraIter = Integer.parseInt(args[i + 1]);
      }
      // relaxation coefficient
      else if (option.equals("-C")) {
        C = Double.parseDouble(args[i + 1]);
      }
      // else if (option.equals("-sentForScaling")) {
      // sentForScale = Double.parseDouble(args[i + 1]);
      // if(sentForScale>1 || sentForScale<0) {
      // println("-sentForScaling must be in [0,1]");
      // System.exit(10);
      // }
      // }
      else if (option.equals("-scoreRatio")) {
        scoreRatio = Double.parseDouble(args[i + 1]);
        if (scoreRatio <= 0) {
          println("-scoreRatio must be positive");
          System.exit(10);
        }
      } else if (option.equals("-needScaling")) {
        int scale = Integer.parseInt(args[i + 1]);
        if (scale == 1)
          needScale = true;
        else if (scale == 0)
          needScale = false;
        else {
          println("-needScaling must be either 0 or 1.");
          System.exit(10);
        }
      } else if (option.equals("-usePseudoCorpus")) {
        int use = Integer.parseInt(args[i + 1]);
        if (use == 1)
          usePseudoBleu = true;
        else if (use == 0)
          usePseudoBleu = false;
        else {
          println("-usePseudoCorpus must be either 0 or 1.");
          System.exit(10);
        }
      } else if (option.equals("-corpusDecay")) {
        R = Double.parseDouble(args[i + 1]);
      }

      // Decoder specs
      else if (option.equals("-cmd")) {
        decoderCommandFileName = args[i + 1];
      } else if (option.equals("-passIt")) {
        int val = Integer.parseInt(args[i + 1]);
        if (val < 0 || val > 1) {
          println("passIterationToDecoder should be either 0 or 1");
          System.exit(10);
        }
        passIterationToDecoder = (val == 1) ? true : false;
      } else if (option.equals("-decOut")) {
        decoderOutFileName = args[i + 1];
      } else if (option.equals("-decExit")) {
        validDecoderExitValue = Integer.parseInt(args[i + 1]);
      } else if (option.equals("-dcfg")) {
        decoderConfigFileName = args[i + 1];
      } else if (option.equals("-N")) {
        sizeOfNBest = Integer.parseInt(args[i + 1]);
        if (sizeOfNBest < 1) {
          println("N must be positive.");
          System.exit(10);
        }
      }
      // Output specs
      else if (option.equals("-v")) {
        verbosity = Integer.parseInt(args[i + 1]);
        if (verbosity < 0 || verbosity > 4) {
          println("verbosity should be between 0 and 4");
          System.exit(10);
        }
      } else if (option.equals("-decV")) {
        decVerbosity = Integer.parseInt(args[i + 1]);
        if (decVerbosity < 0 || decVerbosity > 1) {
          println("decVerbosity should be either 0 or 1");
          System.exit(10);
        }
      } else if (option.equals("-fake")) {
        fakeFileNameTemplate = args[i + 1];
        int QM_i = fakeFileNameTemplate.indexOf("?");
        if (QM_i <= 0) {
          println("fakeFileNameTemplate must contain '?' to indicate position of iteration number");
          System.exit(10);
        }
        fakeFileNamePrefix = fakeFileNameTemplate.substring(0, QM_i);
        fakeFileNameSuffix = fakeFileNameTemplate.substring(QM_i + 1);
      } else {
        println("Unknown option " + option);
        System.exit(10);
      }

      i += 2;

    } // while (i)

    if (maxMERTIterations < minMERTIterations) {

      if (firstTime)
        println("Warning: maxMERTIts is smaller than minMERTIts; " + "decreasing minMERTIts from "
            + minMERTIterations + " to maxMERTIts " + "(i.e. " + maxMERTIterations + ").", 1);

      minMERTIterations = maxMERTIterations;
    }

    if (dirPrefix != null) { // append dirPrefix to file names
      refFileName = fullPath(dirPrefix, refFileName);
      decoderOutFileName = fullPath(dirPrefix, decoderOutFileName);
      paramsFileName = fullPath(dirPrefix, paramsFileName);
      decoderConfigFileName = fullPath(dirPrefix, decoderConfigFileName);

      if (sourceFileName != null) {
        sourceFileName = fullPath(dirPrefix, sourceFileName);
      }
      if (docInfoFileName != null) {
        docInfoFileName = fullPath(dirPrefix, docInfoFileName);
      }
      if (finalLambdaFileName != null) {
        finalLambdaFileName = fullPath(dirPrefix, finalLambdaFileName);
      }
      if (decoderCommandFileName != null) {
        decoderCommandFileName = fullPath(dirPrefix, decoderCommandFileName);
      }
      if (fakeFileNamePrefix != null) {
        fakeFileNamePrefix = fullPath(dirPrefix, fakeFileNamePrefix);
      }
    }

    // TODO: make this an argument
    // TODO: also use this for the state file? could be tricky, since that file is created by
    // ZMERT.java
    // TODO: change name from tmpDirPrefix to tmpFilePrefix?
    int k = decoderOutFileName.lastIndexOf("/");
    if (k >= 0) {
      tmpDirPrefix = decoderOutFileName.substring(0, k + 1) + "MIRA.";
    } else {
      tmpDirPrefix = "MIRA.";
    }
    println("tmpDirPrefix: " + tmpDirPrefix);

    checkFile(paramsFileName);
    checkFile(decoderConfigFileName);

    boolean canRunCommand = fileExists(decoderCommandFileName);
    if (decoderCommandFileName != null && !canRunCommand) {
      // i.e. a decoder command file was specified, but it was not found
      if (firstTime)
        println("Warning: specified decoder command file " + decoderCommandFileName
            + " was not found.", 1);
    }
    boolean canRunJoshua = fileExists(sourceFileName);
    if (sourceFileName != null && !canRunJoshua) {
      // i.e. a source file was specified, but it was not found
      if (firstTime)
        println("Warning: specified source file " + sourceFileName + " was not found.", 1);
    }
    boolean canRunFake = (fakeFileNameTemplate != null);

    if (!canRunCommand && !canRunJoshua) { // can only run fake decoder

      if (!canRunFake) {
        println("MIRA cannot decode; must provide one of: command file (for external decoder),");
        println("                                           source file (for Joshua decoder),");
        println("                                        or prefix for existing output files (for fake decoder).");
        System.exit(12);
      }

      int lastGoodIt = 0;
      for (int it = 1; it <= maxMERTIterations; ++it) {
        if (fileExists(fakeFileNamePrefix + it + fakeFileNameSuffix)) {
          lastGoodIt = it;
        } else {
          break; // from for (it) loop
        }
      }

      if (lastGoodIt == 0) {
        println("Fake decoder cannot find first output file "
            + (fakeFileNamePrefix + 1 + fakeFileNameSuffix));
        System.exit(13);
      } else if (lastGoodIt < maxMERTIterations) {
        if (firstTime)
          println("Warning: can only run fake decoder; existing output files "
              + "are only available for the first " + lastGoodIt + " iteration(s).", 1);
      }

    }

    if (refsPerSen > 1) {
      // the provided refFileName might be a prefix
      File dummy = new File(refFileName);
      if (!dummy.exists()) {
        refFileName = createUnifiedRefFile(refFileName, refsPerSen);
      }
    } else {
      checkFile(refFileName);
    }

    if (firstTime) {
      println("Processed the following args array:", 1);
      print("  ", 1);
      for (i = 0; i < args.length; ++i) {
        print(args[i] + " ", 1);
      }
      println("", 1);
      println("", 1);
    }

  } // processArgs(String[] args)

  private void set_docSubsetInfo(int[] info) {

    /*
     * 1: -docSet bottom 8d 2: -docSet bottom 25% the bottom ceil(0.20*numDocs) documents 3: -docSet
     * top 8d 4: -docSet top 25% the top ceil(0.20*numDocs) documents
     * 
     * 5: -docSet window 11d around 90percentile 11 docs centered around 80th percentile (complain
     * if not enough docs; don't adjust) 6: -docSet window 11d around 40rank 11 docs centered around
     * doc ranked 50 (complain if not enough docs; don't adjust)
     * 
     * 
     * [0]: method (0-6) [1]: first (1-indexed) [2]: last (1-indexed) [3]: size [4]: center [5]:
     * arg1 (-1 for method 0) [6]: arg2 (-1 for methods 0-4)
     */
    if (info[0] == 0) { // all
      info[1] = 1;
      info[2] = numDocuments;
      info[3] = numDocuments;
      info[4] = (info[1] + info[2]) / 2;
    }
    if (info[0] == 1) { // bottom d
      info[3] = info[5];
      info[2] = numDocuments;
      info[1] = numDocuments - info[3] + 1;
      info[4] = (info[1] + info[2]) / 2;
    }
    if (info[0] == 2) { // bottom p
      info[3] = (int) (Math.ceil((info[5] / 100.0) * numDocuments));
      info[2] = numDocuments;
      info[1] = numDocuments - info[3] + 1;
      info[4] = (info[1] + info[2]) / 2;
    }
    if (info[0] == 3) { // top d
      info[3] = info[5];
      info[1] = 1;
      info[2] = info[3];
      info[4] = (info[1] + info[2]) / 2;
    }
    if (info[0] == 4) { // top p
      info[3] = (int) (Math.ceil((info[5] / 100.0) * numDocuments));
      info[1] = 1;
      info[2] = info[3];
      info[4] = (info[1] + info[2]) / 2;
    }
    if (info[0] == 5) { // window around percentile
      info[3] = info[5];
      info[4] = (int) (Math.floor((info[6] / 100.0) * numDocuments));
      info[1] = info[4] - ((info[3] - 1) / 2);
      info[2] = info[4] + ((info[3] - 1) / 2);
    }
    if (info[0] == 6) { // window around rank
      info[3] = info[5];
      info[4] = info[6];
      info[1] = info[4] - ((info[3] - 1) / 2);
      info[2] = info[4] + ((info[3] - 1) / 2);
    }

  }

  private void checkFile(String fileName) {
    if (!fileExists(fileName)) {
      println("The file " + fileName + " was not found!");
      System.exit(40);
    }
  }

  private boolean fileExists(String fileName) {
    if (fileName == null)
      return false;
    File checker = new File(fileName);
    return checker.exists();
  }

  private void gzipFile(String inputFileName) {
    gzipFile(inputFileName, inputFileName + ".gz");
  }

  private void gzipFile(String inputFileName, String gzippedFileName) {
    // NOTE: this will delete the original file

    try {
      FileInputStream in = new FileInputStream(inputFileName);
      GZIPOutputStream out = new GZIPOutputStream(new FileOutputStream(gzippedFileName));

      byte[] buffer = new byte[4096];
      int len;
      while ((len = in.read(buffer)) > 0) {
        out.write(buffer, 0, len);
      }

      in.close();
      out.finish();
      out.close();

      deleteFile(inputFileName);

    } catch (IOException e) {
      System.err.println("IOException in MIRACore.gzipFile(String,String): " + e.getMessage());
      System.exit(99902);
    }
  }

  @SuppressWarnings("unused")
  private void gunzipFile(String gzippedFileName) {
    if (gzippedFileName.endsWith(".gz")) {
      gunzipFile(gzippedFileName, gzippedFileName.substring(0, gzippedFileName.length() - 3));
    } else {
      gunzipFile(gzippedFileName, gzippedFileName + ".dec");
    }
  }

  private void gunzipFile(String gzippedFileName, String outputFileName) {
    // NOTE: this will delete the original file

    try {
      GZIPInputStream in = new GZIPInputStream(new FileInputStream(gzippedFileName));
      FileOutputStream out = new FileOutputStream(outputFileName);

      byte[] buffer = new byte[4096];
      int len;
      while ((len = in.read(buffer)) > 0) {
        out.write(buffer, 0, len);
      }

      in.close();
      out.close();

      deleteFile(gzippedFileName);

    } catch (IOException e) {
      System.err.println("IOException in MIRACore.gunzipFile(String,String): " + e.getMessage());
      System.exit(99902);
    }
  }

  private String createUnifiedRefFile(String prefix, int numFiles) {
    if (numFiles < 2) {
      println("Warning: createUnifiedRefFile called with numFiles = " + numFiles + "; "
          + "doing nothing.", 1);
      return prefix;
    } else {
      File checker;
      checker = new File(prefix + "1");

      if (!checker.exists()) {
        checker = new File(prefix + ".1");
        if (!checker.exists()) {
          println("Can't find reference files.");
          System.exit(50);
        } else {
          prefix = prefix + ".";
        }
      }

      String outFileName;
      if (prefix.endsWith(".")) {
        outFileName = prefix + "all";
      } else {
        outFileName = prefix + ".all";
      }

      try {
        PrintWriter outFile = new PrintWriter(outFileName);

        BufferedReader[] inFile = new BufferedReader[numFiles];

        int nextIndex;
        checker = new File(prefix + "0");
        if (checker.exists()) {
          nextIndex = 0;
        } else {
          nextIndex = 1;
        }
        int lineCount = countLines(prefix + nextIndex);

        for (int r = 0; r < numFiles; ++r) {
          if (countLines(prefix + nextIndex) != lineCount) {
            println("Line count mismatch in " + (prefix + nextIndex) + ".");
            System.exit(60);
          }
          InputStream inStream = new FileInputStream(new File(prefix + nextIndex));
          inFile[r] = new BufferedReader(new InputStreamReader(inStream, "utf8"));
          ++nextIndex;
        }

        String line;

        for (int i = 0; i < lineCount; ++i) {
          for (int r = 0; r < numFiles; ++r) {
            line = inFile[r].readLine();
            outFile.println(line);
          }
        }

        outFile.close();

        for (int r = 0; r < numFiles; ++r) {
          inFile[r].close();
        }
      } catch (FileNotFoundException e) {
        System.err.println("FileNotFoundException in MIRACore.createUnifiedRefFile(String,int): "
            + e.getMessage());
        System.exit(99901);
      } catch (IOException e) {
        System.err.println("IOException in MIRACore.createUnifiedRefFile(String,int): "
            + e.getMessage());
        System.exit(99902);
      }

      return outFileName;

    }

  } // createUnifiedRefFile(String prefix, int numFiles)

  private String normalize(String str, int normMethod) {
    if (normMethod == 0)
      return str;

    // replace HTML/SGML
    str = str.replaceAll("&quot;", "\"");
    str = str.replaceAll("&amp;", "&");
    str = str.replaceAll("&lt;", "<");
    str = str.replaceAll("&gt;", ">");
    str = str.replaceAll("&apos;", "'");

    // split on these characters:
    // ! " # $ % & ( ) * + / : ; < = > ? @ [ \ ] ^ _ ` { | } ~
    // i.e. ASCII 33-126, except alphanumeric, and except "," "-" "." "'"

    // ! "# $%& ( ) * +/:;<=> ?@ [ \ ] ^_` { | }~
    String split_on = "!\"#\\$%&\\(\\)\\*\\+/:;<=>\\?@\\[\\\\\\]\\^_`\\{\\|\\}~";

    // println("split_on: " + split_on);

    for (int k = 0; k < split_on.length(); ++k) {
      // for each split character, reprocess the string
      String regex = "" + split_on.charAt(k);
      if (regex.equals("\\")) {
        ++k;
        regex += split_on.charAt(k);
      }
      str = str.replaceAll(regex, " " + regex + " ");
    }

    // split on "." and "," and "-", conditioned on proper context

    str = " " + str + " ";
    str = str.replaceAll("\\s+", " ");

    TreeSet<Integer> splitIndices = new TreeSet<Integer>();

    for (int i = 0; i < str.length(); ++i) {
      char ch = str.charAt(i);
      if (ch == '.' || ch == ',') {
        // split if either of the previous or next characters is a non-digit
        char prev_ch = str.charAt(i - 1);
        char next_ch = str.charAt(i + 1);
        if (prev_ch < '0' || prev_ch > '9' || next_ch < '0' || next_ch > '9') {
          splitIndices.add(i);
        }
      } else if (ch == '-') {
        // split if preceded by a digit
        char prev_ch = str.charAt(i - 1);
        if (prev_ch >= '0' && prev_ch <= '9') {
          splitIndices.add(i);
        }
      }
    }

    String str0 = str;
    str = "";

    for (int i = 0; i < str0.length(); ++i) {
      if (splitIndices.contains(i)) {
        str += " " + str0.charAt(i) + " ";
      } else {
        str += str0.charAt(i);
      }
    }

    // rejoin i'm, we're, *'s, won't, don't, etc

    str = " " + str + " ";
    str = str.replaceAll("\\s+", " ");

    str = str.replaceAll(" i 'm ", " i'm ");
    str = str.replaceAll(" we 're ", " we're ");
    str = str.replaceAll(" 's ", "'s ");
    str = str.replaceAll(" 've ", "'ve ");
    str = str.replaceAll(" 'll ", "'ll ");
    str = str.replaceAll(" 'd ", "'d ");
    str = str.replaceAll(" n't ", "n't ");

    // remove spaces around dashes
    if (normMethod == 2 || normMethod == 4) {

      TreeSet<Integer> skipIndices = new TreeSet<Integer>();
      str = " " + str + " ";

      for (int i = 0; i < str.length(); ++i) {
        char ch = str.charAt(i);
        if (ch == '-') {
          // rejoin if surrounded by spaces, and then letters
          if (str.charAt(i - 1) == ' ' && str.charAt(i + 1) == ' ') {
            if (Character.isLetter(str.charAt(i - 2)) && Character.isLetter(str.charAt(i + 2))) {
              skipIndices.add(i - 1);
              skipIndices.add(i + 1);
            }
          }
        }
      }

      str0 = str;
      str = "";

      for (int i = 0; i < str0.length(); ++i) {
        if (!skipIndices.contains(i)) {
          str += str0.charAt(i);
        }
      }
    }

    // drop non-ASCII characters
    if (normMethod == 3 || normMethod == 4) {

      str0 = str;
      str = "";

      for (int i = 0; i < str0.length(); ++i) {
        char ch = str0.charAt(i);
        if (ch <= 127) { // i.e. if ASCII
          str += ch;
        }
      }
    }

    str = str.replaceAll("\\s+", " ");

    str = str.trim();

    return str;
  }

  private int countLines(String fileName) {
    int count = 0;

    try {
      BufferedReader inFile = new BufferedReader(new FileReader(fileName));

      String line;
      do {
        line = inFile.readLine();
        if (line != null)
          ++count;
      } while (line != null);

      inFile.close();
    } catch (IOException e) {
      System.err.println("IOException in MIRACore.countLines(String): " + e.getMessage());
      System.exit(99902);
    }

    return count;
  }

  private int countNonEmptyLines(String fileName) {
    int count = 0;

    try {
      BufferedReader inFile = new BufferedReader(new FileReader(fileName));

      String line;
      do {
        line = inFile.readLine();
        if (line != null && line.length() > 0)
          ++count;
      } while (line != null);

      inFile.close();
    } catch (IOException e) {
      System.err.println("IOException in MIRACore.countNonEmptyLines(String): " + e.getMessage());
      System.exit(99902);
    }

    return count;
  }

  private String fullPath(String dir, String fileName) {
    File dummyFile = new File(dir, fileName);
    return dummyFile.getAbsolutePath();
  }

  @SuppressWarnings("unused")
  private void cleanupMemory() {
    cleanupMemory(100, false);
  }

  @SuppressWarnings("unused")
  private void cleanupMemorySilently() {
    cleanupMemory(100, true);
  }

  @SuppressWarnings("static-access")
  private void cleanupMemory(int reps, boolean silent) {
    int bytesPerMB = 1024 * 1024;

    long totalMemBefore = myRuntime.totalMemory();
    long freeMemBefore = myRuntime.freeMemory();
    long usedMemBefore = totalMemBefore - freeMemBefore;

    long usedCurr = usedMemBefore;
    long usedPrev = usedCurr;

    // perform garbage collection repeatedly, until there is no decrease in
    // the amount of used memory
    for (int i = 1; i <= reps; ++i) {
      myRuntime.runFinalization();
      myRuntime.gc();
      (Thread.currentThread()).yield();

      usedPrev = usedCurr;
      usedCurr = myRuntime.totalMemory() - myRuntime.freeMemory();

      if (usedCurr == usedPrev)
        break;
    }

    if (!silent) {
      long totalMemAfter = myRuntime.totalMemory();
      long freeMemAfter = myRuntime.freeMemory();
      long usedMemAfter = totalMemAfter - freeMemAfter;

      println("GC: d_used = " + ((usedMemAfter - usedMemBefore) / bytesPerMB) + " MB "
          + "(d_tot = " + ((totalMemAfter - totalMemBefore) / bytesPerMB) + " MB).", 2);
    }
  }

  @SuppressWarnings("unused")
  private void printMemoryUsage() {
    int bytesPerMB = 1024 * 1024;
    long totalMem = myRuntime.totalMemory();
    long freeMem = myRuntime.freeMemory();
    long usedMem = totalMem - freeMem;

    println("Allocated memory: " + (totalMem / bytesPerMB) + " MB " + "(of which "
        + (usedMem / bytesPerMB) + " MB is being used).", 2);
  }

  private void println(Object obj, int priority) {
    if (priority <= verbosity)
      println(obj);
  }

  private void print(Object obj, int priority) {
    if (priority <= verbosity)
      print(obj);
  }

  private void println(Object obj) {
    System.out.println(obj);
  }

  private void print(Object obj) {
    System.out.print(obj);
  }

  @SuppressWarnings("unused")
  private void showProgress() {
    ++progress;
    if (progress % 100000 == 0)
      print(".", 2);
  }

  private ArrayList<Double> randomLambda() {
    ArrayList<Double> retLambda = new ArrayList<Double>(1 + numParams);

    for (int c = 1; c <= numParams; ++c) {
      if (isOptimizable[c]) {
        double randVal = randGen.nextDouble(); // number in [0.0,1.0]
        ++generatedRands;
        randVal = randVal * (maxRandValue[c] - minRandValue[c]); // number in [0.0,max-min]
        randVal = minRandValue[c] + randVal; // number in [min,max]
        retLambda.set(c, randVal);
      } else {
        retLambda.set(c, defaultLambda[c]);
      }
    }

    return retLambda;
  }

  private double[] randomPerturbation(double[] origLambda, int i, double method, double param,
      double mult) {
    double sigma = 0.0;
    if (method == 1) {
      sigma = 1.0 / Math.pow(i, param);
    } else if (method == 2) {
      sigma = Math.exp(-param * i);
    } else if (method == 3) {
      sigma = Math.max(0.0, 1.0 - (i / param));
    }

    sigma = mult * sigma;

    double[] retLambda = new double[1 + numParams];

    for (int c = 1; c <= numParams; ++c) {
      if (isOptimizable[c]) {
        double randVal = 2 * randGen.nextDouble() - 1.0; // number in [-1.0,1.0]
        ++generatedRands;
        randVal = randVal * sigma; // number in [-sigma,sigma]
        randVal = randVal * origLambda[c]; // number in [-sigma*orig[c],sigma*orig[c]]
        randVal = randVal + origLambda[c]; // number in
                                           // [orig[c]-sigma*orig[c],orig[c]+sigma*orig[c]]
                                           // = [orig[c]*(1-sigma),orig[c]*(1+sigma)]
        retLambda[c] = randVal;
      } else {
        retLambda[c] = origLambda[c];
      }
    }

    return retLambda;
  }

  @SuppressWarnings("unused")
  private HashSet<Integer> indicesToDiscard(double[] slope, double[] offset) {
    // some lines can be eliminated: the ones that have a lower offset
    // than some other line with the same slope.
    // That is, for any k1 and k2:
    // if slope[k1] = slope[k2] and offset[k1] > offset[k2],
    // then k2 can be eliminated.
    // (This is actually important to do as it eliminates a bug.)
    // print("discarding: ",4);

    int numCandidates = slope.length;
    HashSet<Integer> discardedIndices = new HashSet<Integer>();
    HashMap<Double, Integer> indicesOfSlopes = new HashMap<Double, Integer>();
    // maps slope to index of best candidate that has that slope.
    // ("best" as in the one with the highest offset)

    for (int k1 = 0; k1 < numCandidates; ++k1) {
      double currSlope = slope[k1];
      if (!indicesOfSlopes.containsKey(currSlope)) {
        indicesOfSlopes.put(currSlope, k1);
      } else {
        int existingIndex = indicesOfSlopes.get(currSlope);
        if (offset[existingIndex] > offset[k1]) {
          discardedIndices.add(k1);
          // print(k1 + " ",4);
        } else if (offset[k1] > offset[existingIndex]) {
          indicesOfSlopes.put(currSlope, k1);
          discardedIndices.add(existingIndex);
          // print(existingIndex + " ",4);
        }
      }
    }

    // old way of doing it; takes quadratic time (vs. linear time above)
    /*
     * for (int k1 = 0; k1 < numCandidates; ++k1) { for (int k2 = 0; k2 < numCandidates; ++k2) { if
     * (k1 != k2 && slope[k1] == slope[k2] && offset[k1] > offset[k2]) { discardedIndices.add(k2);
     * // print(k2 + " ",4); } } }
     */

    // println("",4);
    return discardedIndices;
  } // indicesToDiscard(double[] slope, double[] offset)
}<|MERGE_RESOLUTION|>--- conflicted
+++ resolved
@@ -1363,16 +1363,6 @@
         println("Some early stopping criteria has been observed " + "in " + stopMinIts
             + " consecutive iterations; exiting MIRA.", 1);
         println("", 1);
-<<<<<<< HEAD
-
-        if (returnBest) {
-          for (int f = 1; f <= numParams; ++f)
-            lambda.set(f, bestLambda.get(f));
-        } else {
-          for (int f = 1; f <= numParams; ++f)
-            lambda.set(f, finalLambda[f]);
-        }
-=======
 	
 	if ( returnBest ) {
 	    for ( int f = 1; f <= bestLambda.size()-1; ++f )
@@ -1381,7 +1371,6 @@
 	    for ( int f = 1; f <= numParams; ++f )
 		lambda.set(f, finalLambda[f]);
 	}
->>>>>>> b966cd85
 
         break; // exit for (iteration) loop preemptively
       }
@@ -1391,15 +1380,6 @@
         println("Maximum number of MIRA iterations reached; exiting MIRA.", 1);
         println("", 1);
 
-<<<<<<< HEAD
-        if (returnBest) {
-          for (int f = 1; f <= numParams; ++f)
-            lambda.set(f, bestLambda.get(f));
-        } else {
-          for (int f = 1; f <= numParams; ++f)
-            lambda.set(f, finalLambda[f]);
-        }
-=======
 	if ( returnBest ) {
 	    for ( int f = 1; f <= bestLambda.size()-1; ++f )
 		lambda.set(f, bestLambda.get(f));
@@ -1407,7 +1387,6 @@
 	    for ( int f = 1; f <= numParams; ++f )
 		lambda.set(f, finalLambda[f]);
 	}
->>>>>>> b966cd85
 
         break; // exit for (iteration) loop
       }
