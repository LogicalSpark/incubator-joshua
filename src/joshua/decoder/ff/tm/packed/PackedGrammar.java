package joshua.decoder.ff.tm.packed;

import java.io.BufferedInputStream;
import java.io.DataInputStream;
import java.io.File;
import java.io.FileInputStream;
import java.io.FileNotFoundException;
import java.io.IOException;
import java.io.RandomAccessFile;
import java.nio.IntBuffer;
import java.nio.MappedByteBuffer;
import java.nio.channels.FileChannel;
import java.nio.channels.FileChannel.MapMode;
import java.util.ArrayList;
import java.util.Arrays;
import java.util.Comparator;
import java.util.HashMap;
import java.util.List;
import java.util.logging.Logger;

import joshua.corpus.Vocabulary;
import joshua.decoder.JoshuaConfiguration;
import joshua.decoder.ff.FeatureFunction;
import joshua.decoder.ff.FeatureVector;
import joshua.decoder.ff.tm.BasicRuleCollection;
import joshua.decoder.ff.tm.BatchGrammar;
import joshua.decoder.ff.tm.BilingualRule;
import joshua.decoder.ff.tm.Rule;
import joshua.decoder.ff.tm.RuleCollection;
import joshua.decoder.ff.tm.Trie;
import joshua.util.encoding.Encoder;
import joshua.util.io.LineReader;

public class PackedGrammar extends BatchGrammar {

  private static final Logger logger = Logger.getLogger(PackedGrammar.class.getName());

<<<<<<< HEAD
  private int spanLimit = -1;

  private int owner;

  private EncoderConfiguration quantization;
=======
  private QuantizerConfiguration quantization;
>>>>>>> 623c4e1d
  private HashMap<Integer, Integer> featureNameMap;

  private PackedRoot root;
  private ArrayList<PackedSlice> slices;

  private final float maxId;

  public PackedGrammar(String grammar_directory, int span_limit, String owner)
      throws FileNotFoundException, IOException {
    this.spanLimit = span_limit;

    // Read the vocabulary.
    logger.info("Reading vocabulary: " + grammar_directory + File.separator + "vocabulary");
    Vocabulary.read(grammar_directory + File.separator + "vocabulary");
    maxId = (float) Vocabulary.size();

    // Read the quantizer setup.
    logger.info("Reading quantization configuration: " + grammar_directory + File.separator
        + "quantization");
    quantization = new QuantizerConfiguration();
    quantization.read(grammar_directory + File.separator + "quantization");

    // Set phrase owner.
    this.owner = Vocabulary.id(owner);

    // Read the dense feature name map.
    if (JoshuaConfiguration.dense_features)
      loadFeatureNameMap(grammar_directory + File.separator + "dense_map");

    String[] listing = new File(grammar_directory).list();
    slices = new ArrayList<PackedSlice>();
    for (int i = 0; i < listing.length; i++) {
      if (listing[i].startsWith("slice_") && listing[i].endsWith(".source"))
        slices
            .add(new PackedSlice(grammar_directory + File.separator + listing[i].substring(0, 11)));
    }
    root = new PackedRoot(this);
  }

  private void loadFeatureNameMap(String map_file_name) throws IOException {
    featureNameMap = new HashMap<Integer, Integer>();

    LineReader reader = new LineReader(map_file_name);
    while (reader.hasNext()) {
      String line = reader.next().trim();
      String[] fields = line.split("\\s+");
      if (fields.length != 2) {
        logger.severe("Invalid feature map format: " + line);
        System.exit(0);
      }
      int feature_index = Integer.parseInt(fields[0]);
      int feature_id = Vocabulary.id(fields[1]);

      if (featureNameMap.values().contains(feature_index)) {
        logger.severe("Duplicate index in feature map: " + feature_index);
        System.exit(0);
      }
      featureNameMap.put(feature_id, feature_index);
    }
    reader.close();

    // Run a sanity check.
    for (int feature_id : featureNameMap.keySet()) {
      int index = featureNameMap.get(feature_id);
      if (0 > index || index >= featureNameMap.size()) {
        logger.severe("Out of scope feature index in map: " + Vocabulary.word(feature_id) + " -> "
            + index);
        System.exit(0);
      }
    }
  }

  @Override
  public Trie getTrieRoot() {
    return root;
  }

  @Override
  public boolean hasRuleForSpan(int startIndex, int endIndex, int pathLength) {
    return (spanLimit == -1 || pathLength <= spanLimit);
  }

  @Override
  public int getNumRules() {
    int num_rules = 0;
    for (PackedSlice ps : slices)
      num_rules += ps.featureSize;
    return num_rules;
  }

  public Rule constructManualRule(int lhs, int[] src, int[] tgt, float[] scores, int arity) {
    return null;
  }

  public class PackedTrie implements Trie, RuleCollection {

    private final PackedSlice grammar;
    private final int position;

    private int[] src;
    private int arity;

    private PackedTrie(PackedSlice grammar, int position) {
      this.grammar = grammar;
      this.position = position;
      src = new int[0];
      arity = 0;
    }

    public PackedTrie(PackedSlice grammar, int position, int[] parent_src, int parent_arity,
        int symbol) {
      this.grammar = grammar;
      this.position = position;
      src = new int[parent_src.length + 1];
      System.arraycopy(parent_src, 0, src, 0, parent_src.length);
      src[src.length - 1] = symbol;
      arity = parent_arity;
      if (Vocabulary.nt(symbol))
        arity++;
    }

    @Override
    public final Trie match(int token_id) {
      int num_children = grammar.source[position];
      if (num_children == 0)
        return null;
      if (num_children == 1 && token_id == grammar.source[position + 1])
        return new PackedTrie(grammar, grammar.source[position + 2], src, arity, token_id);
      int top = 0;
      int bottom = num_children - 1;
      while (true) {
        int candidate = (top + bottom) / 2;
        int candidate_position = position + 1 + 2 * candidate;
        int read_token = grammar.source[candidate_position];
        if (read_token == token_id) {
          return new PackedTrie(grammar, grammar.source[candidate_position + 1], src, arity,
              token_id);
        } else if (top == bottom) {
          return null;
        } else if (read_token > token_id) {
          top = candidate + 1;
        } else {
          bottom = candidate - 1;
        }
        if (bottom < top)
          return null;
      }
    }

    // public final Trie match(final int token_id) {
    // final int num_children = grammar.source.get(position);
    // final int offset = position + 1;
    //
    // if (num_children == 0)
    // return null;
    // if (num_children == 1 && token_id == grammar.source.get(position + 1))
    // return new PackedTrie(grammar, grammar.source.get(position + 2),
    // src, arity, token_id);
    // int top = 0;
    // int bottom = num_children - 1;
    //
    // int top_token, bottom_token;
    // int candidate, candidate_position, candidate_token;
    // while (true) {
    // top_token = grammar.source.get(offset + 2 * top);
    // bottom_token = grammar.source.get(offset + 2 * bottom);
    // candidate = (int) ((bottom_token - token_id) / (float) (top_token - bottom_token)) * (bottom
    // - top);
    // candidate_position = offset + 2 * candidate;
    // candidate_token = grammar.source.get(candidate_position);
    //
    // logger.info("[" + top + " - " + candidate + " - " + bottom + "]");
    // logger.info("{" + top_token + " - " + candidate_token + " - " + bottom_token + "}");
    //
    // if (candidate_token == token_id) {
    // return new PackedTrie(grammar,
    // grammar.source.get(candidate_position + 1),
    // src, arity, token_id);
    // } else if (top == bottom) {
    // return null;
    // } else if (candidate_token > token_id) {
    // top = candidate + 1;
    // } else {
    // bottom = candidate - 1;
    // }
    // if (bottom < top)
    // return null;
    // }
    // }

    @Override
    public HashMap<Integer, ? extends Trie> getChildren() {
      // TODO: implement this
//      System.err.println("* WARNING: PackedTrie doesn't implement getChildren()");
//      return new HashMap<Integer, PackedTrie>();
      
      HashMap<Integer, Trie> children = new HashMap<Integer, Trie>();
      int num_children = grammar.source[position];
      for (int i = 0; i < num_children; i++) {
        int symbol = grammar.source[position + 1 + 2 * i];
        int address = grammar.source[position + 2 + 2 * i];
        children.put(symbol, new PackedTrie(grammar, address, src, arity, symbol));
      }
      return children;
    }

    public boolean hasExtensions() {
      return (grammar.source[position] != 0);
    }

    public ArrayList<? extends Trie> getExtensions() {
      int num_children = grammar.source[position];
      ArrayList<PackedTrie> tries = new ArrayList<PackedTrie>(num_children);

      for (int i = 0; i < num_children; i++) {
        int symbol = grammar.source[position + 1 + 2 * i];
        int address = grammar.source[position + 2 + 2 * i];
        tries.add(new PackedTrie(grammar, address, src, arity, symbol));
      }

      return tries;
    }

    public boolean hasRules() {
      int num_children = grammar.source[position];
      return (grammar.source[position + 1 + 2 * num_children] != 0);
    }

    public RuleCollection getRuleCollection() {
      return this;
    }

    public List<Rule> getRules() {
      int num_children = grammar.source[position];
      int rule_position = position + 2 * (num_children + 1);
      int num_rules = grammar.source[rule_position - 1];

      ArrayList<Rule> rules = new ArrayList<Rule>(num_rules);
      for (int i = 0; i < num_rules; i++) {
        rules.add(new PackedRule(this, rule_position + 3 * i));
      }
      return rules;
    }

    /**
     * We determine if the Trie is sorted by checking if the estimated cost of the first rule in the
     * trie has been set.
     */
    @Override
    public boolean isSorted() {
      synchronized (grammar) {
        int num_children = grammar.source[position];
        int rule_position = position + 2 * (num_children + 1);
        int num_rules = grammar.source[rule_position - 1];
        int block_id = grammar.source[rule_position + 2];
        return (num_rules == 0 || grammar.estimated[block_id] != Float.NEGATIVE_INFINITY);
      }
    }

    private void sortRules(List<FeatureFunction> models) {
      int num_children = grammar.source[position];
      int rule_position = position + 2 * (num_children + 1);
      int num_rules = grammar.source[rule_position - 1];
      if (num_rules == 0)
        return;
      Integer[] rules = new Integer[num_rules];

      int target_address;
      int block_id;
      for (int i = 0; i < num_rules; i++) {
        target_address = grammar.source[rule_position + 1 + 3 * i];
        rules[i] = rule_position + 2 + 3 * i;
        block_id = grammar.source[rules[i]];

        BilingualRule rule = new BilingualRule(grammar.source[rule_position + 3 * i], src,
            grammar.getTarget(target_address), grammar.getFeatures(block_id), arity, owner);
        grammar.estimated[block_id] = rule.estimateRuleCost(models);
        grammar.precomputable[block_id] = rule.getPrecomputableCost();
      }

      Arrays.sort(rules, new Comparator<Integer>() {
        public int compare(Integer a, Integer b) {
          float a_cost = grammar.estimated[grammar.source[a]];
          float b_cost = grammar.estimated[grammar.source[b]];
          if (a_cost == b_cost)
            return 0;
          return (a_cost > b_cost ? 1 : -1);
        }
      });

      int[] sorted = new int[3 * num_rules];
      int j = 0;
      for (int i = 0; i < rules.length; i++) {
        int address = rules[i];
        sorted[j++] = grammar.source[address - 2];
        sorted[j++] = grammar.source[address - 1];
        sorted[j++] = grammar.source[address];
      }
      for (int i = 0; i < sorted.length; i++)
        grammar.source[rule_position + i] = sorted[i];
    }

    @Override
    public synchronized List<Rule> getSortedRules(List<FeatureFunction> featureFunctions) {
      synchronized (grammar) {
        if (! isSorted())
          sortRules(featureFunctions);
        return getRules();
      }
    }

    @Override
    public int[] getSourceSide() {
      return src;
    }

    @Override
    public int getArity() {
      return arity;
    }
  }

  public final class PackedRoot implements Trie {

    private HashMap<Integer, PackedSlice> lookup;

    public PackedRoot(PackedGrammar grammar) {
      lookup = new HashMap<Integer, PackedSlice>();

      for (PackedSlice ps : grammar.slices) {
        int num_children = ps.source[0];
        for (int i = 0; i < num_children; i++)
          lookup.put(ps.source[2 * i + 1], ps);
      }
    }

    @Override
    public Trie match(int word_id) {
      PackedSlice ps = lookup.get(word_id);
      if (ps != null) {
        PackedTrie trie = new PackedTrie(ps, 0);
        return trie.match(word_id);
      }
      return null;
    }

    @Override
    public boolean hasExtensions() {
      return !lookup.isEmpty();
    }

    @Override
    public HashMap<Integer, ? extends Trie> getChildren() {
      // TODO: implement this
//      System.err.println("* WARNING: PackedRoot doesn't implement getChildren()");
//      return new HashMap<Integer, PackedRoot>();
      HashMap<Integer, Trie> children = new HashMap<Integer, Trie>();
      for (int key : lookup.keySet()) {
        children.put(key, match(key));
      }
      return children;
    }

    @Override
    public ArrayList<? extends Trie> getExtensions() {
      ArrayList<Trie> tries = new ArrayList<Trie>();
      for (int key : lookup.keySet()) {
        tries.add(match(key));
      }
      return tries;
    }

    @Override
    public boolean hasRules() {
      return false;
    }

    @Override
    public RuleCollection getRuleCollection() {
      return new BasicRuleCollection(0, new int[0]);
    }
  }

  public final class PackedRule implements Rule {

    PackedTrie parent;
    int address;

    int[] tgt = null;
    FeatureVector features = null;

    public PackedRule(PackedTrie parent, int address) {
      this.parent = parent;
      this.address = address;
    }

    @Override
    public void setArity(int arity) {
    }

    @Override
    public int getArity() {
      return parent.getArity();
    }

    @Override
    public void setOwner(int ow) {
    }

    @Override
    public int getOwner() {
      return owner;
    }

    @Override
    public void setLHS(int lhs) {
    }

    @Override
    public int getLHS() {
      return parent.grammar.source[address];
    }

    @Override
    public void setEnglish(int[] eng) {
    }

    @Override
    public int[] getEnglish() {
      if (tgt == null) {
        tgt = parent.grammar.getTarget(parent.grammar.source[address + 1]);
      }
      return tgt;
    }

    @Override
    public void setFrench(int[] french) {
    }

    @Override
    public int[] getFrench() {
      return parent.src;
    }

    @Override
    public FeatureVector getFeatureVector() {
      if (features == null) {
        features = new FeatureVector(
            parent.grammar.getFeatures(parent.grammar.source[address + 2]), "");
        features.times(-1);
      }

      return features;
    }

    @Override
    public void setEstimatedCost(float cost) {
      parent.grammar.estimated[parent.grammar.source[address + 2]] = cost;
    }

    @Override
    public float getEstimatedCost() {
      return parent.grammar.estimated[parent.grammar.source[address + 2]];
    }

    @Override
    public void setPrecomputableCost(float cost) {
      parent.grammar.precomputable[parent.grammar.source[address + 2]] = cost;
    }

    @Override
    public float getPrecomputableCost() {
      return parent.grammar.precomputable[parent.grammar.source[address + 2]];
    }

    @Override
    public float estimateRuleCost(List<FeatureFunction> models) {
      return parent.grammar.estimated[parent.grammar.source[address + 2]];
    }
  }

  public final class PackedSlice {
    private final String name;

    private final int[] source;

    private final int[] target;
    private final int[] targetLookup;

    private MappedByteBuffer features;
    int featureSize;
    private int[] featureLookup;

    private float[] estimated;
    private float[] precomputable;

    public PackedSlice(String prefix) throws IOException {
      name = prefix;

      File source_file = new File(prefix + ".source");
      File target_file = new File(prefix + ".target");
      File target_lookup_file = new File(prefix + ".target.lookup");
      File feature_file = new File(prefix + ".features");

      // Get the channels etc.
      FileChannel source_channel = new FileInputStream(source_file).getChannel();
      int source_size = (int) source_channel.size();

      FileChannel target_channel = new FileInputStream(target_file).getChannel();
      int target_size = (int) target_channel.size();

      FileChannel feature_channel = new RandomAccessFile(feature_file, "r").getChannel();
      int feature_size = (int) feature_channel.size();

      IntBuffer source_buffer = source_channel.map(MapMode.READ_ONLY, 0, source_size).asIntBuffer();
      source = new int[source_size / 4];
      source_buffer.get(source);

      IntBuffer target_buffer = target_channel.map(MapMode.READ_ONLY, 0, target_size).asIntBuffer();
      target = new int[target_size / 4];
      target_buffer.get(target);

      features = feature_channel.map(MapMode.READ_ONLY, 0, feature_size);
      features.load();

      int num_blocks = features.getInt(0);
      featureLookup = new int[num_blocks];
      estimated = new float[num_blocks];
      precomputable = new float[num_blocks];
      featureSize = features.getInt(4);
      for (int i = 0; i < num_blocks; i++) {
        featureLookup[i] = features.getInt(8 + 4 * i);
        estimated[i] = Float.NEGATIVE_INFINITY;
        precomputable[i] = Float.NEGATIVE_INFINITY;
      }

      DataInputStream target_lookup_stream = new DataInputStream(new BufferedInputStream(
          new FileInputStream(target_lookup_file)));
      targetLookup = new int[target_lookup_stream.readInt()];
      for (int i = 0; i < targetLookup.length; i++)
        targetLookup[i] = target_lookup_stream.readInt();
    }

    final int[] makeArray(List<Integer> list) {
      int[] array = new int[list.size()];
      int i = 0;
      for (int l : list) {
        array[i++] = l;
      }
      return array;
    }

    final int[] getTarget(int pointer) {
      // Figure out level.
      int tgt_length = 1;
      while (tgt_length < (targetLookup.length + 1) && targetLookup[tgt_length] <= pointer)
        tgt_length++;
      int[] tgt = new int[tgt_length];
      int index = 0;
      int parent;
      do {
        parent = target[pointer];
        if (parent != -1)
          tgt[index++] = target[pointer + 1];
        pointer = parent;
      } while (pointer != -1);
      return tgt;
    }

    /**
     * NEW VERSION
     * 
     * Returns a string version of the features associated with a rule (represented as a block ID).
     * These features are in the form "feature1=value feature2=value...". By default, unlabeled
     * features are named using the pattern
     * 
     * tm_OWNER_INDEX
     * 
     * where OWNER is the grammar's owner (Vocabulary.word(this.owner)) and INDEX is a 0-based index
     * of the feature found in the grammar.
     * 
     * @param block_id
     * @return
     */

    final String getFeatures(int block_id) {
      int feature_position = featureLookup[block_id];

      /* The number of non-zero features stored with the rule. */
      int num_features = features.getInt(feature_position);
      /* The vector will have to grow but it will be at least this size. */
      feature_position += 4;
      StringBuilder sb = new StringBuilder();
      for (int i = 0; i < num_features; i++) {
        int feature_id = features.getInt(feature_position);
        Encoder quantizer = quantization.get(feature_id);
        int index = featureNameMap.get(feature_id);
        sb.append(String.format(" tm_%s_%d=%.5f", Vocabulary.word(owner), index,
            quantizer.read(features, feature_position)));
        feature_position += 4 + quantizer.size();
      }

      // System.err.println("GETFEATURES() = " + sb.toString().trim());
      return sb.toString().trim();
    }

    public String toString() {
      return name;
    }
  }

  @Override
  public boolean isRegexpGrammar() {
    // TODO Auto-generated method stub
    return false;
  }
}<|MERGE_RESOLUTION|>--- conflicted
+++ resolved
@@ -28,22 +28,15 @@
 import joshua.decoder.ff.tm.Rule;
 import joshua.decoder.ff.tm.RuleCollection;
 import joshua.decoder.ff.tm.Trie;
-import joshua.util.encoding.Encoder;
 import joshua.util.io.LineReader;
+import joshua.util.quantization.Quantizer;
+import joshua.util.quantization.QuantizerConfiguration;
 
 public class PackedGrammar extends BatchGrammar {
 
   private static final Logger logger = Logger.getLogger(PackedGrammar.class.getName());
 
-<<<<<<< HEAD
-  private int spanLimit = -1;
-
-  private int owner;
-
-  private EncoderConfiguration quantization;
-=======
   private QuantizerConfiguration quantization;
->>>>>>> 623c4e1d
   private HashMap<Integer, Integer> featureNameMap;
 
   private PackedRoot root;
@@ -639,7 +632,7 @@
       StringBuilder sb = new StringBuilder();
       for (int i = 0; i < num_features; i++) {
         int feature_id = features.getInt(feature_position);
-        Encoder quantizer = quantization.get(feature_id);
+        Quantizer quantizer = quantization.get(feature_id);
         int index = featureNameMap.get(feature_id);
         sb.append(String.format(" tm_%s_%d=%.5f", Vocabulary.word(owner), index,
             quantizer.read(features, feature_position)));
